# This workflow will install Python dependencies and run unit tests for given OSes

name: Unit tests

on:
  push:
    branches: [ master ]
  pull_request:
    branches: [ master ]

jobs:
  build:
    strategy:
      fail-fast: false
      matrix:
        include:
          - os: 'ubuntu-20.04'
            python-version: '3.6'
            rf-version: 'rf-stable3'
          - os: 'windows-latest'
            python-version: '3.11'
<<<<<<< HEAD
            rf-version: 'rf-stable6'
=======
            rf-version: 'rf-stable5'
>>>>>>> ecdf543d
          - os: 'ubuntu-latest'
            python-version: '3.7'
            rf-version: 'rf-stable4'
          - os: 'ubuntu-latest'
            python-version: '3.8'
            rf-version: 'rf-stable5'
          - os: 'ubuntu-latest'
            python-version: '3.9'
            rf-version: 'rf-stable6'
          - os: 'ubuntu-latest'
            python-version: '3.10'
            rf-version: 'rf-stable6'
          - os: 'ubuntu-latest'
            python-version: '3.11'
            rf-version: 'rf-stable5'
          - os: 'ubuntu-latest'
            python-version: '3.11'
            rf-version: 'rf-stable5'
    runs-on: ${{ matrix.os }}

    steps:
    - name: Checkout
      uses: actions/checkout@v2
      with:
        fetch-depth: 2
    - name: Set up Python ${{ matrix.python-version }}
      uses: actions/setup-python@v2
      with:
        python-version: ${{ matrix.python-version }}
    - name: Install dependencies
      run: |
        python -m pip install --upgrade pip
        pip install -r tests/packages/${{ matrix.rf-version }}/requirements.txt
        pip install .[dev]
    - name: Run unit tests with coverage
      run:
        coverage run -m pytest
    - name: Codecov
      uses: codecov/codecov-action@v1.3.1
      with:
        name: ${{ matrix.python-version }}-${{ matrix.os }}-${{ matrix.rf-version }}<|MERGE_RESOLUTION|>--- conflicted
+++ resolved
@@ -19,11 +19,7 @@
             rf-version: 'rf-stable3'
           - os: 'windows-latest'
             python-version: '3.11'
-<<<<<<< HEAD
             rf-version: 'rf-stable6'
-=======
-            rf-version: 'rf-stable5'
->>>>>>> ecdf543d
           - os: 'ubuntu-latest'
             python-version: '3.7'
             rf-version: 'rf-stable4'
