--- conflicted
+++ resolved
@@ -1,10 +1,6 @@
 repos:
 - repo: https://github.com/pycqa/isort
-<<<<<<< HEAD
-  rev: 5.11.5
-=======
   rev: 5.12.0
->>>>>>> 25b4dd23
   hooks:
     - id: isort
       name: isort (python)
