--- conflicted
+++ resolved
@@ -1,555 +1,553 @@
-# AI Integration
-
-Robocop can be used directly in the Python code [Python API Reference](../user_guide/python_api.md), and it is possible to automate workflows using AI.
-
-## MCP Server
-
-Robocop provides a built-in MCP (Model Context Protocol) server that allows AI assistants to lint and format Robot Framework code directly. With MCP, you can ask your AI assistant to check your Robot Framework code for issues, format it, or explain specific rules—all through natural conversation.
-
-### What Can You Do With It?
-
-Once configured, you can ask your AI assistant things like:
-
-- "Check this Robot Framework code for issues"
-- "Lint all the robot files in my tests folder"
-- "Format this test and show me what issues remain"
-- "What does the LEN01 rule check for?"
-- "Show me all naming-related rules"
-
-### Installation
-
-Install Robocop with MCP support:
-
-```bash
-pip install robotframework-robocop[mcp]
-```
-
-!!! note "Python Version Requirement"
-    MCP support requires Python 3.10 or higher. The core Robocop functionality still supports Python 3.9+.
-
-### Running the Server
-
-#### Standalone (Testing)
-
-To verify the installation works, run:
-
-```bash
-robocop-mcp
-```
-
-<<<<<<< HEAD
-#### Disabling Caching
-
-The MCP server caches responses for discovery and documentation tools (like `list_rules`, `get_rule_info`) to reduce token usage. If you're developing custom rules and want fresh results on every request, disable caching with:
-
-```bash
-ROBOCOP_MCP_NO_CACHE=1 robocop-mcp
-```
-
-For Claude Desktop or other MCP clients, add the environment variable to the configuration:
-
-```json
-{
-  "mcpServers": {
-    "robocop": {
-      "command": "robocop-mcp",
-      "env": {
-        "ROBOCOP_MCP_NO_CACHE": "1"
-      }
-    }
-  }
-}
-```
-=======
-The server communicates over stdio, so you won't see any output—this is expected. Press `Ctrl+C` to stop.
->>>>>>> 1a8e1fa2
-
-#### With Claude Desktop
-
-Add to your Claude Desktop configuration:
-
-| OS | Config File Location |
-|----|---------------------|
-| Linux | `~/.config/claude-desktop/config.json` |
-| macOS | `~/Library/Application Support/Claude/claude_desktop_config.json` |
-| Windows | `%APPDATA%\Claude\claude_desktop_config.json` |
-
-```json
-{
-  "mcpServers": {
-    "robocop": {
-      "command": "robocop-mcp"
-    }
-  }
-}
-```
-
-After saving, restart Claude Desktop. You should see "robocop" listed in the MCP servers (click the hammer icon).
-
-#### With uvx (Recommended)
-
-Using uvx ensures you always have the latest version without manual updates:
-
-```json
-{
-  "mcpServers": {
-    "robocop": {
-      "command": "uvx",
-      "args": ["--from", "robotframework-robocop[mcp]", "robocop-mcp"]
-    }
-  }
-}
-```
-
-!!! tip "uvx Installation"
-    Install uvx via `pip install uvx` or see [uv documentation](https://docs.astral.sh/uv/).
-
-#### With Claude Code (VS Code Extension)
-
-Add to your VS Code settings (`.vscode/settings.json` or user settings):
-
-```json
-{
-  "claudeCode.mcpServers": {
-    "robocop": {
-      "command": "robocop-mcp"
-    }
-  }
-}
-```
-
-Or with uvx:
-
-```json
-{
-  "claudeCode.mcpServers": {
-    "robocop": {
-      "command": "uvx",
-      "args": ["--from", "robotframework-robocop[mcp]", "robocop-mcp"]
-    }
-  }
-}
-```
-
-#### Troubleshooting
-
-If the server doesn't appear or tools don't work:
-
-1. **Verify installation**: Run `robocop-mcp` in terminal—it should start without errors
-2. **Check Python version**: MCP requires Python 3.10+
-3. **Restart the application**: Claude Desktop/VS Code needs restart after config changes
-4. **Check config syntax**: Ensure valid JSON (no trailing commas)
-5. **Path issues**: If `robocop-mcp` isn't found, use the full path (e.g., `/usr/local/bin/robocop-mcp`)
-
-### Available Tools
-
-#### Linting Tools
-
-##### lint_content
-
-Lint Robot Framework code provided as text content.
-
-| Parameter | Type | Description |
-|-----------|------|-------------|
-| `content` | string | Robot Framework source code to lint (required) |
-| `filename` | string | Virtual filename for file type detection (default: "stdin.robot") |
-| `select` | list[str] | Rule IDs/names to enable (e.g., `["LEN01", "too-long-keyword"]`) |
-| `ignore` | list[str] | Rule IDs/names to ignore |
-| `threshold` | string | Minimum severity: `I` (Info), `W` (Warning), or `E` (Error) |
-| `limit` | int | Maximum number of issues to return |
-| `configure` | list[str] | Rule configurations (e.g., `["line-too-long.line_length=140"]`) |
-
-**Returns:** List of diagnostic issues, each containing `rule_id`, `name`, `message`, `severity`, `line`, `column`, `end_line`, `end_column`.
-
-##### lint_file
-
-Lint a single Robot Framework file from disk.
-
-| Parameter | Type | Description |
-|-----------|------|-------------|
-| `file_path` | string | Absolute path to .robot or .resource file (required) |
-| `select` | list[str] | Rule IDs/names to enable |
-| `ignore` | list[str] | Rule IDs/names to ignore |
-| `threshold` | string | Minimum severity: `I`, `W`, or `E` |
-| `limit` | int | Maximum number of issues to return |
-| `configure` | list[str] | Rule configurations |
-
-**Returns:** List of diagnostic issues (same format as lint_content).
-
-##### lint_files
-
-Lint multiple Robot Framework files using paths or glob patterns. Useful for checking specific files or patterns without scanning an entire directory.
-
-| Parameter | Type | Description |
-|-----------|------|-------------|
-| `file_patterns` | list[str] | File paths or glob patterns (required). Examples: `["test.robot"]`, `["tests/**/*.robot"]`, `["*.resource"]` |
-| `base_path` | string | Base directory for relative paths/patterns (default: current directory) |
-| `select` | list[str] | Rule IDs/names to enable |
-| `ignore` | list[str] | Rule IDs/names to ignore |
-| `threshold` | string | Minimum severity: `I`, `W`, or `E` |
-| `limit` | int | Maximum issues to return (per group if `group_by` is set) |
-| `configure` | list[str] | Rule configurations |
-| `group_by` | string | Group results: `"severity"`, `"rule"`, or `"file"` |
-
-**Returns:** Dictionary with `total_files`, `total_issues`, `files_with_issues`, `issues`, `summary`, `limited`, `unmatched_patterns`, and `group_counts` (when grouped).
-
-##### lint_directory
-
-Lint all Robot Framework files in a directory.
-
-| Parameter | Type | Description |
-|-----------|------|-------------|
-| `directory_path` | string | Absolute path to directory (required) |
-| `recursive` | bool | Search subdirectories (default: true) |
-| `select` | list[str] | Rule IDs/names to enable |
-| `ignore` | list[str] | Rule IDs/names to ignore |
-| `threshold` | string | Minimum severity: `I`, `W`, or `E` |
-| `limit` | int | Maximum issues to return (per group if `group_by` is set) |
-| `configure` | list[str] | Rule configurations |
-| `group_by` | string | Group results: `"severity"`, `"rule"`, or `"file"` |
-
-**Returns:** Dictionary with `total_files`, `total_issues`, `files_with_issues`, `issues`, `summary`, `limited`, and `group_counts` (when grouped).
-
-##### suggest_fixes
-
-Analyze Robot Framework code and get actionable fix suggestions for each issue.
-
-| Parameter | Type | Description |
-|-----------|------|-------------|
-| `content` | string | Robot Framework source code to analyze (required) |
-| `filename` | string | Virtual filename (default: "stdin.robot") |
-| `rule_ids` | list[str] | Specific rule IDs to get suggestions for |
-
-**Returns:** Dictionary with:
-
-- `fixes`: List of suggestions, each with `rule_id`, `name`, `line`, `message`, `suggestion`, `auto_fixable`
-- `total_issues`: Total issues found
-- `auto_fixable`: Count of issues fixable by formatting
-- `manual_required`: Count of issues needing manual fixes
-- `recommendation`: Overall fix recommendation
-
-#### Formatting Tools
-
-##### format_content
-
-Format Robot Framework code and return the formatted result.
-
-| Parameter | Type | Description |
-|-----------|------|-------------|
-| `content` | string | Robot Framework source code to format (required) |
-| `filename` | string | Virtual filename (default: "stdin.robot") |
-| `select` | list[str] | Formatter names to apply (default: all enabled formatters) |
-| `space_count` | int | Spaces for indentation (default: 4) |
-| `line_length` | int | Maximum line length (default: 120) |
-
-**Returns:** Dictionary with `formatted` (the code), `changed` (boolean), and `diff` (unified diff if changed).
-
-##### lint_and_format
-
-Format Robot Framework code and lint the result in one operation. **Recommended for cleaning up code** — it formats first, then shows remaining issues that need manual fixes.
-
-| Parameter | Type | Description |
-|-----------|------|-------------|
-| `content` | string | Robot Framework source code (required) |
-| `filename` | string | Virtual filename (default: "stdin.robot") |
-| `lint_select` | list[str] | Linter rule IDs/names to enable |
-| `lint_ignore` | list[str] | Linter rule IDs/names to ignore |
-| `threshold` | string | Minimum severity: `I`, `W`, or `E` |
-| `format_select` | list[str] | Formatter names to apply |
-| `space_count` | int | Spaces for indentation (default: 4) |
-| `line_length` | int | Maximum line length (default: 120) |
-| `limit` | int | Maximum issues to return |
-| `configure` | list[str] | Rule configurations |
-
-**Returns:** Dictionary with `formatted`, `changed`, `diff`, `issues` (remaining), `issues_before`, `issues_after`, and `issues_fixed`.
-
-##### format_file
-
-Format a Robot Framework file from disk. Can optionally overwrite the file with formatted content.
-
-| Parameter | Type | Description |
-|-----------|------|-------------|
-| `file_path` | string | Absolute path to .robot or .resource file (required) |
-| `select` | list[str] | Formatter names to apply (default: all enabled formatters) |
-| `space_count` | int | Spaces for indentation (default: 4) |
-| `line_length` | int | Maximum line length (default: 120) |
-| `overwrite` | bool | Write formatted content back to file (default: false) |
-
-**Returns:** Dictionary with `file`, `formatted`, `changed`, `diff`, and `written` (whether file was overwritten).
-
-##### format_files
-
-Format multiple Robot Framework files using paths or glob patterns. Can optionally overwrite files with formatted content.
-
-| Parameter | Type | Description |
-|-----------|------|-------------|
-| `file_patterns` | list[str] | File paths or glob patterns (required). Examples: `["test.robot"]`, `["tests/**/*.robot"]` |
-| `base_path` | string | Base directory for relative paths/patterns (default: current directory) |
-| `select` | list[str] | Formatter names to apply |
-| `space_count` | int | Spaces for indentation (default: 4) |
-| `line_length` | int | Maximum line length (default: 120) |
-| `overwrite` | bool | Write formatted content back to files (default: false) |
-
-**Returns:** Dictionary with `total_files`, `files_changed`, `files_unchanged`, `files_written`, `results`, `errors`, `unmatched_patterns`.
-
-#### Statistics Tools
-
-##### get_statistics
-
-Get code quality statistics for a Robot Framework codebase. Provides a high-level overview including quality score, most common issues, and recommendations.
-
-| Parameter | Type | Description |
-|-----------|------|-------------|
-| `directory_path` | string | Absolute path to directory (required) |
-| `recursive` | bool | Search subdirectories (default: true) |
-| `select` | list[str] | Rule IDs/names to enable |
-| `ignore` | list[str] | Rule IDs/names to ignore |
-| `threshold` | string | Minimum severity: `I`, `W`, or `E` |
-| `configure` | list[str] | Rule configurations |
-
-**Returns:** Dictionary with:
-
-- `directory`: The analyzed path
-- `summary`: Stats including `total_files`, `files_with_issues`, `files_clean`, `total_issues`, `avg_issues_per_file`, `max_issues_in_file`
-- `severity_breakdown`: Issues by severity `{E: count, W: count, I: count}`
-- `top_issues`: List of most common rules with counts
-- `quality_score`: Contains `score` (0-100), `grade` (A-F), and `label`
-- `recommendations`: List of actionable suggestions
-
-#### Explanation Tools
-
-##### explain_issue
-
-Explain a specific issue at a given line with surrounding context. More detailed than `get_rule_info` because it shows the actual code context.
-
-| Parameter | Type | Description |
-|-----------|------|-------------|
-| `content` | string | Robot Framework source code to analyze (required) |
-| `line` | int | The line number to explain (1-indexed, required) |
-| `filename` | string | Virtual filename (default: "stdin.robot") |
-| `context_lines` | int | Number of lines to show before/after (default: 3) |
-
-**Returns:** Dictionary with:
-
-- `line`: The requested line number
-- `issues_found`: Boolean indicating if issues were found
-- `issues`: List of detailed explanations with `rule_id`, `name`, `message`, `severity`, `why_it_matters`, `fix_suggestion`, `full_documentation`, `configurable_parameters`
-- `related_issues`: Issues on nearby lines (within 2 lines)
-- `context`: Surrounding code with line numbers
-
-#### Discovery Tools
-
-##### list_rules
-
-List all available linting rules with optional filtering.
-
-| Parameter | Type | Description |
-|-----------|------|-------------|
-| `category` | string | Filter by category: `"LEN"`, `"NAME"`, `"DOC"`, `"SPACE"`, etc. |
-| `severity` | string | Filter by severity: `"I"`, `"W"`, or `"E"` |
-| `enabled_only` | bool | Only return enabled rules (default: false) |
-
-**Returns:** List of rule summaries with `rule_id`, `name`, `severity`, `enabled`, `message`.
-
-##### list_formatters
-
-List all available formatters.
-
-| Parameter | Type | Description |
-|-----------|------|-------------|
-| `enabled_only` | bool | Only return enabled formatters (default: true) |
-
-**Returns:** List of formatter summaries with `name`, `enabled`, `description`.
-
-##### get_rule_info
-
-Get detailed documentation for a specific linting rule.
-
-| Parameter | Type | Description |
-|-----------|------|-------------|
-| `rule_name_or_id` | string | Rule name (e.g., `"too-long-keyword"`) or ID (e.g., `"LEN01"`) (required) |
-
-**Returns:** Dictionary with `rule_id`, `name`, `message`, `severity`, `enabled`, `deprecated`, `docs`, `parameters`, `added_in_version`, `version_requirement`.
-
-##### get_formatter_info
-
-Get detailed documentation for a specific formatter.
-
-| Parameter | Type | Description |
-|-----------|------|-------------|
-| `formatter_name` | string | Formatter name (e.g., `"NormalizeSeparators"`) (required) |
-
-**Returns:** Dictionary with `name`, `enabled`, `docs`, `min_version`, `parameters`, `skip_options`.
-
-### Available Resources
-
-Resources provide read-only context data.
-
-#### robocop://rules
-
-Complete catalog of all available linting rules with basic information.
-
-#### robocop://formatters
-
-Complete catalog of all available formatters.
-
-#### robocop://rules/{rule_id}
-
-Detailed information about a specific rule, including full documentation and parameters.
-
-### Available Prompts
-
-Prompts provide reusable templates for common operations. These guide the AI assistant through multi-step workflows.
-
-#### analyze_robot_file
-
-Template for comprehensive Robot Framework code analysis.
-
-| Argument | Description |
-|----------|-------------|
-| `content` | The Robot Framework code to analyze |
-| `focus` | Analysis focus: `"all"`, `"style"`, `"errors"`, or `"best-practices"` |
-
-#### fix_robot_issues
-
-Template for fixing all issues in Robot Framework code.
-
-| Argument | Description |
-|----------|-------------|
-| `content` | The Robot Framework code to fix |
-
-#### explain_rule
-
-Template for explaining a Robocop rule with examples.
-
-| Argument | Description |
-|----------|-------------|
-| `rule_name_or_id` | The rule to explain |
-| `code_snippet` | Optional code that triggered the rule |
-
-#### review_pull_request
-
-Template for reviewing Robot Framework files in a pull request.
-
-| Argument | Description |
-|----------|-------------|
-| `file_paths` | Comma-separated list of file paths to review |
-
-#### configure_robocop
-
-Template for configuring Robocop for a specific project type.
-
-| Argument | Description |
-|----------|-------------|
-| `project_type` | Type of project: `"generic"`, `"api-testing"`, `"ui-testing"`, or `"data-driven"` |
-
-#### migrate_to_latest
-
-Template for identifying deprecated patterns when upgrading Robot Framework versions.
-
-| Argument | Description |
-|----------|-------------|
-| `current_rf_version` | Current Robot Framework version (e.g., `"4.x"`, `"5.x"`, `"6.x"`) |
-
-### Example Usage
-
-Once the MCP server is configured, you can use natural language to interact with Robocop through your AI assistant. Here are practical examples:
-
-#### Basic Linting
-
-**Check inline code:**
-> "Check this Robot Framework code for issues:
-> ```robot
-> *** Test Cases ***
-> test without capital
->     log  hello
-> ```"
-
-**Lint a file:**
-> "Lint the file `/path/to/my_tests.robot`"
-
-**Lint with filters:**
-> "Check my tests but only show errors, ignore warnings"
->
-> "Lint this code but only check for naming issues"
-
-#### Batch Linting
-
-**Lint multiple files:**
-> "Lint all robot files in my tests folder"
->
-> "Check `tests/**/*.robot` and `keywords/**/*.resource` for issues"
-
-**Organize large results:**
-> "Lint my test suite and group the issues by severity so I can fix errors first"
->
-> "Check all robot files and group by rule so I can batch fix similar issues"
-
-**Limit output:**
-> "Lint the tests directory but only show me 10 issues per file"
-
-#### Formatting
-
-**Format code:**
-> "Format this Robot Framework code"
-
-**Format and see remaining issues:**
-> "Clean up this code - format it and show me what issues still need manual fixes"
-
-**Format files on disk:**
-> "Format all robot files in my tests folder"
->
-> "Format `tests/**/*.robot` and save the changes"
-
-#### Codebase Statistics
-
-**Get quality overview:**
-> "Give me an overview of code quality in my test suite"
->
-> "What's the quality score for my tests directory?"
-
-**Identify problem areas:**
-> "What are the most common issues in my codebase?"
->
-> "Show me statistics for my robot files"
-
-#### Explaining Issues
-
-**Understand specific issues:**
-> "Why is line 42 flagged? Explain with context"
->
-> "Explain the issue at line 15 in this code"
-
-#### Understanding Rules
-
-**Get rule details:**
-> "What does the LEN01 rule check for?"
->
-> "Explain the too-long-keyword rule and how to configure it"
-
-**Discover rules:**
-> "Show me all naming-related rules"
->
-> "What error-level rules does Robocop have?"
->
-> "List all documentation rules"
-
-#### Getting Fix Suggestions
-
-**Get actionable fixes:**
-> "Analyze this code and tell me how to fix each issue"
->
-> "What issues in this code can be auto-fixed vs need manual changes?"
-
-#### Configuring Rules
-
-**Custom thresholds:**
-> "Lint this code but allow lines up to 140 characters"
->
-> "Check this file with max keyword length set to 50"
-
-The AI assistant uses the MCP tools to perform these operations and returns the results in a readable format.
-
-## Alternative: robocop-mcp
-
-There is also a separate MCP server implementation available at [robocop-mcp](https://github.com/aaltat/robocop-mcp). This is an independent project that provides similar functionality.
+# AI Integration
+
+Robocop can be used directly in the Python code [Python API Reference](../user_guide/python_api.md), and it is possible to automate workflows using AI.
+
+## MCP Server
+
+Robocop provides a built-in MCP (Model Context Protocol) server that allows AI assistants to lint and format Robot Framework code directly. With MCP, you can ask your AI assistant to check your Robot Framework code for issues, format it, or explain specific rules—all through natural conversation.
+
+### What Can You Do With It?
+
+Once configured, you can ask your AI assistant things like:
+
+- "Check this Robot Framework code for issues"
+- "Lint all the robot files in my tests folder"
+- "Format this test and show me what issues remain"
+- "What does the LEN01 rule check for?"
+- "Show me all naming-related rules"
+
+### Installation
+
+Install Robocop with MCP support:
+
+```bash
+pip install robotframework-robocop[mcp]
+```
+
+!!! note "Python Version Requirement"
+    MCP support requires Python 3.10 or higher. The core Robocop functionality still supports Python 3.9+.
+
+### Running the Server
+
+#### Standalone (Testing)
+
+To verify the installation works, run:
+
+```bash
+robocop-mcp
+```
+
+The server communicates over stdio, so you won't see any output—this is expected. Press `Ctrl+C` to stop.
+
+#### Disabling Caching
+
+The MCP server caches responses for discovery and documentation tools (like `list_rules`, `get_rule_info`) to reduce token usage. If you're developing custom rules and want fresh results on every request, disable caching with:
+
+```bash
+ROBOCOP_MCP_NO_CACHE=1 robocop-mcp
+```
+
+For Claude Desktop or other MCP clients, add the environment variable to the configuration:
+
+```json
+{
+  "mcpServers": {
+    "robocop": {
+      "command": "robocop-mcp",
+      "env": {
+        "ROBOCOP_MCP_NO_CACHE": "1"
+      }
+    }
+  }
+}
+```
+
+#### With Claude Desktop
+
+Add to your Claude Desktop configuration:
+
+| OS | Config File Location |
+|----|---------------------|
+| Linux | `~/.config/claude-desktop/config.json` |
+| macOS | `~/Library/Application Support/Claude/claude_desktop_config.json` |
+| Windows | `%APPDATA%\Claude\claude_desktop_config.json` |
+
+```json
+{
+  "mcpServers": {
+    "robocop": {
+      "command": "robocop-mcp"
+    }
+  }
+}
+```
+
+After saving, restart Claude Desktop. You should see "robocop" listed in the MCP servers (click the hammer icon).
+
+#### With uvx (Recommended)
+
+Using uvx ensures you always have the latest version without manual updates:
+
+```json
+{
+  "mcpServers": {
+    "robocop": {
+      "command": "uvx",
+      "args": ["--from", "robotframework-robocop[mcp]", "robocop-mcp"]
+    }
+  }
+}
+```
+
+!!! tip "uvx Installation"
+    Install uvx via `pip install uvx` or see [uv documentation](https://docs.astral.sh/uv/).
+
+#### With Claude Code (VS Code Extension)
+
+Add to your VS Code settings (`.vscode/settings.json` or user settings):
+
+```json
+{
+  "claudeCode.mcpServers": {
+    "robocop": {
+      "command": "robocop-mcp"
+    }
+  }
+}
+```
+
+Or with uvx:
+
+```json
+{
+  "claudeCode.mcpServers": {
+    "robocop": {
+      "command": "uvx",
+      "args": ["--from", "robotframework-robocop[mcp]", "robocop-mcp"]
+    }
+  }
+}
+```
+
+#### Troubleshooting
+
+If the server doesn't appear or tools don't work:
+
+1. **Verify installation**: Run `robocop-mcp` in terminal—it should start without errors
+2. **Check Python version**: MCP requires Python 3.10+
+3. **Restart the application**: Claude Desktop/VS Code needs restart after config changes
+4. **Check config syntax**: Ensure valid JSON (no trailing commas)
+5. **Path issues**: If `robocop-mcp` isn't found, use the full path (e.g., `/usr/local/bin/robocop-mcp`)
+
+### Available Tools
+
+#### Linting Tools
+
+##### lint_content
+
+Lint Robot Framework code provided as text content.
+
+| Parameter | Type | Description |
+|-----------|------|-------------|
+| `content` | string | Robot Framework source code to lint (required) |
+| `filename` | string | Virtual filename for file type detection (default: "stdin.robot") |
+| `select` | list[str] | Rule IDs/names to enable (e.g., `["LEN01", "too-long-keyword"]`) |
+| `ignore` | list[str] | Rule IDs/names to ignore |
+| `threshold` | string | Minimum severity: `I` (Info), `W` (Warning), or `E` (Error) |
+| `limit` | int | Maximum number of issues to return |
+| `configure` | list[str] | Rule configurations (e.g., `["line-too-long.line_length=140"]`) |
+
+**Returns:** List of diagnostic issues, each containing `rule_id`, `name`, `message`, `severity`, `line`, `column`, `end_line`, `end_column`.
+
+##### lint_file
+
+Lint a single Robot Framework file from disk.
+
+| Parameter | Type | Description |
+|-----------|------|-------------|
+| `file_path` | string | Absolute path to .robot or .resource file (required) |
+| `select` | list[str] | Rule IDs/names to enable |
+| `ignore` | list[str] | Rule IDs/names to ignore |
+| `threshold` | string | Minimum severity: `I`, `W`, or `E` |
+| `limit` | int | Maximum number of issues to return |
+| `configure` | list[str] | Rule configurations |
+
+**Returns:** List of diagnostic issues (same format as lint_content).
+
+##### lint_files
+
+Lint multiple Robot Framework files using paths or glob patterns. Useful for checking specific files or patterns without scanning an entire directory.
+
+| Parameter | Type | Description |
+|-----------|------|-------------|
+| `file_patterns` | list[str] | File paths or glob patterns (required). Examples: `["test.robot"]`, `["tests/**/*.robot"]`, `["*.resource"]` |
+| `base_path` | string | Base directory for relative paths/patterns (default: current directory) |
+| `select` | list[str] | Rule IDs/names to enable |
+| `ignore` | list[str] | Rule IDs/names to ignore |
+| `threshold` | string | Minimum severity: `I`, `W`, or `E` |
+| `limit` | int | Maximum issues to return (per group if `group_by` is set) |
+| `configure` | list[str] | Rule configurations |
+| `group_by` | string | Group results: `"severity"`, `"rule"`, or `"file"` |
+
+**Returns:** Dictionary with `total_files`, `total_issues`, `files_with_issues`, `issues`, `summary`, `limited`, `unmatched_patterns`, and `group_counts` (when grouped).
+
+##### lint_directory
+
+Lint all Robot Framework files in a directory.
+
+| Parameter | Type | Description |
+|-----------|------|-------------|
+| `directory_path` | string | Absolute path to directory (required) |
+| `recursive` | bool | Search subdirectories (default: true) |
+| `select` | list[str] | Rule IDs/names to enable |
+| `ignore` | list[str] | Rule IDs/names to ignore |
+| `threshold` | string | Minimum severity: `I`, `W`, or `E` |
+| `limit` | int | Maximum issues to return (per group if `group_by` is set) |
+| `configure` | list[str] | Rule configurations |
+| `group_by` | string | Group results: `"severity"`, `"rule"`, or `"file"` |
+
+**Returns:** Dictionary with `total_files`, `total_issues`, `files_with_issues`, `issues`, `summary`, `limited`, and `group_counts` (when grouped).
+
+##### suggest_fixes
+
+Analyze Robot Framework code and get actionable fix suggestions for each issue.
+
+| Parameter | Type | Description |
+|-----------|------|-------------|
+| `content` | string | Robot Framework source code to analyze (required) |
+| `filename` | string | Virtual filename (default: "stdin.robot") |
+| `rule_ids` | list[str] | Specific rule IDs to get suggestions for |
+
+**Returns:** Dictionary with:
+
+- `fixes`: List of suggestions, each with `rule_id`, `name`, `line`, `message`, `suggestion`, `auto_fixable`
+- `total_issues`: Total issues found
+- `auto_fixable`: Count of issues fixable by formatting
+- `manual_required`: Count of issues needing manual fixes
+- `recommendation`: Overall fix recommendation
+
+#### Formatting Tools
+
+##### format_content
+
+Format Robot Framework code and return the formatted result.
+
+| Parameter | Type | Description |
+|-----------|------|-------------|
+| `content` | string | Robot Framework source code to format (required) |
+| `filename` | string | Virtual filename (default: "stdin.robot") |
+| `select` | list[str] | Formatter names to apply (default: all enabled formatters) |
+| `space_count` | int | Spaces for indentation (default: 4) |
+| `line_length` | int | Maximum line length (default: 120) |
+
+**Returns:** Dictionary with `formatted` (the code), `changed` (boolean), and `diff` (unified diff if changed).
+
+##### lint_and_format
+
+Format Robot Framework code and lint the result in one operation. **Recommended for cleaning up code** — it formats first, then shows remaining issues that need manual fixes.
+
+| Parameter | Type | Description |
+|-----------|------|-------------|
+| `content` | string | Robot Framework source code (required) |
+| `filename` | string | Virtual filename (default: "stdin.robot") |
+| `lint_select` | list[str] | Linter rule IDs/names to enable |
+| `lint_ignore` | list[str] | Linter rule IDs/names to ignore |
+| `threshold` | string | Minimum severity: `I`, `W`, or `E` |
+| `format_select` | list[str] | Formatter names to apply |
+| `space_count` | int | Spaces for indentation (default: 4) |
+| `line_length` | int | Maximum line length (default: 120) |
+| `limit` | int | Maximum issues to return |
+| `configure` | list[str] | Rule configurations |
+
+**Returns:** Dictionary with `formatted`, `changed`, `diff`, `issues` (remaining), `issues_before`, `issues_after`, and `issues_fixed`.
+
+##### format_file
+
+Format a Robot Framework file from disk. Can optionally overwrite the file with formatted content.
+
+| Parameter | Type | Description |
+|-----------|------|-------------|
+| `file_path` | string | Absolute path to .robot or .resource file (required) |
+| `select` | list[str] | Formatter names to apply (default: all enabled formatters) |
+| `space_count` | int | Spaces for indentation (default: 4) |
+| `line_length` | int | Maximum line length (default: 120) |
+| `overwrite` | bool | Write formatted content back to file (default: false) |
+
+**Returns:** Dictionary with `file`, `formatted`, `changed`, `diff`, and `written` (whether file was overwritten).
+
+##### format_files
+
+Format multiple Robot Framework files using paths or glob patterns. Can optionally overwrite files with formatted content.
+
+| Parameter | Type | Description |
+|-----------|------|-------------|
+| `file_patterns` | list[str] | File paths or glob patterns (required). Examples: `["test.robot"]`, `["tests/**/*.robot"]` |
+| `base_path` | string | Base directory for relative paths/patterns (default: current directory) |
+| `select` | list[str] | Formatter names to apply |
+| `space_count` | int | Spaces for indentation (default: 4) |
+| `line_length` | int | Maximum line length (default: 120) |
+| `overwrite` | bool | Write formatted content back to files (default: false) |
+
+**Returns:** Dictionary with `total_files`, `files_changed`, `files_unchanged`, `files_written`, `results`, `errors`, `unmatched_patterns`.
+
+#### Statistics Tools
+
+##### get_statistics
+
+Get code quality statistics for a Robot Framework codebase. Provides a high-level overview including quality score, most common issues, and recommendations.
+
+| Parameter | Type | Description |
+|-----------|------|-------------|
+| `directory_path` | string | Absolute path to directory (required) |
+| `recursive` | bool | Search subdirectories (default: true) |
+| `select` | list[str] | Rule IDs/names to enable |
+| `ignore` | list[str] | Rule IDs/names to ignore |
+| `threshold` | string | Minimum severity: `I`, `W`, or `E` |
+| `configure` | list[str] | Rule configurations |
+
+**Returns:** Dictionary with:
+
+- `directory`: The analyzed path
+- `summary`: Stats including `total_files`, `files_with_issues`, `files_clean`, `total_issues`, `avg_issues_per_file`, `max_issues_in_file`
+- `severity_breakdown`: Issues by severity `{E: count, W: count, I: count}`
+- `top_issues`: List of most common rules with counts
+- `quality_score`: Contains `score` (0-100), `grade` (A-F), and `label`
+- `recommendations`: List of actionable suggestions
+
+#### Explanation Tools
+
+##### explain_issue
+
+Explain a specific issue at a given line with surrounding context. More detailed than `get_rule_info` because it shows the actual code context.
+
+| Parameter | Type | Description |
+|-----------|------|-------------|
+| `content` | string | Robot Framework source code to analyze (required) |
+| `line` | int | The line number to explain (1-indexed, required) |
+| `filename` | string | Virtual filename (default: "stdin.robot") |
+| `context_lines` | int | Number of lines to show before/after (default: 3) |
+
+**Returns:** Dictionary with:
+
+- `line`: The requested line number
+- `issues_found`: Boolean indicating if issues were found
+- `issues`: List of detailed explanations with `rule_id`, `name`, `message`, `severity`, `why_it_matters`, `fix_suggestion`, `full_documentation`, `configurable_parameters`
+- `related_issues`: Issues on nearby lines (within 2 lines)
+- `context`: Surrounding code with line numbers
+
+#### Discovery Tools
+
+##### list_rules
+
+List all available linting rules with optional filtering.
+
+| Parameter | Type | Description |
+|-----------|------|-------------|
+| `category` | string | Filter by category: `"LEN"`, `"NAME"`, `"DOC"`, `"SPACE"`, etc. |
+| `severity` | string | Filter by severity: `"I"`, `"W"`, or `"E"` |
+| `enabled_only` | bool | Only return enabled rules (default: false) |
+
+**Returns:** List of rule summaries with `rule_id`, `name`, `severity`, `enabled`, `message`.
+
+##### list_formatters
+
+List all available formatters.
+
+| Parameter | Type | Description |
+|-----------|------|-------------|
+| `enabled_only` | bool | Only return enabled formatters (default: true) |
+
+**Returns:** List of formatter summaries with `name`, `enabled`, `description`.
+
+##### get_rule_info
+
+Get detailed documentation for a specific linting rule.
+
+| Parameter | Type | Description |
+|-----------|------|-------------|
+| `rule_name_or_id` | string | Rule name (e.g., `"too-long-keyword"`) or ID (e.g., `"LEN01"`) (required) |
+
+**Returns:** Dictionary with `rule_id`, `name`, `message`, `severity`, `enabled`, `deprecated`, `docs`, `parameters`, `added_in_version`, `version_requirement`.
+
+##### get_formatter_info
+
+Get detailed documentation for a specific formatter.
+
+| Parameter | Type | Description |
+|-----------|------|-------------|
+| `formatter_name` | string | Formatter name (e.g., `"NormalizeSeparators"`) (required) |
+
+**Returns:** Dictionary with `name`, `enabled`, `docs`, `min_version`, `parameters`, `skip_options`.
+
+### Available Resources
+
+Resources provide read-only context data.
+
+#### robocop://rules
+
+Complete catalog of all available linting rules with basic information.
+
+#### robocop://formatters
+
+Complete catalog of all available formatters.
+
+#### robocop://rules/{rule_id}
+
+Detailed information about a specific rule, including full documentation and parameters.
+
+### Available Prompts
+
+Prompts provide reusable templates for common operations. These guide the AI assistant through multi-step workflows.
+
+#### analyze_robot_file
+
+Template for comprehensive Robot Framework code analysis.
+
+| Argument | Description |
+|----------|-------------|
+| `content` | The Robot Framework code to analyze |
+| `focus` | Analysis focus: `"all"`, `"style"`, `"errors"`, or `"best-practices"` |
+
+#### fix_robot_issues
+
+Template for fixing all issues in Robot Framework code.
+
+| Argument | Description |
+|----------|-------------|
+| `content` | The Robot Framework code to fix |
+
+#### explain_rule
+
+Template for explaining a Robocop rule with examples.
+
+| Argument | Description |
+|----------|-------------|
+| `rule_name_or_id` | The rule to explain |
+| `code_snippet` | Optional code that triggered the rule |
+
+#### review_pull_request
+
+Template for reviewing Robot Framework files in a pull request.
+
+| Argument | Description |
+|----------|-------------|
+| `file_paths` | Comma-separated list of file paths to review |
+
+#### configure_robocop
+
+Template for configuring Robocop for a specific project type.
+
+| Argument | Description |
+|----------|-------------|
+| `project_type` | Type of project: `"generic"`, `"api-testing"`, `"ui-testing"`, or `"data-driven"` |
+
+#### migrate_to_latest
+
+Template for identifying deprecated patterns when upgrading Robot Framework versions.
+
+| Argument | Description |
+|----------|-------------|
+| `current_rf_version` | Current Robot Framework version (e.g., `"4.x"`, `"5.x"`, `"6.x"`) |
+
+### Example Usage
+
+Once the MCP server is configured, you can use natural language to interact with Robocop through your AI assistant. Here are practical examples:
+
+#### Basic Linting
+
+**Check inline code:**
+> "Check this Robot Framework code for issues:
+> ```robot
+> *** Test Cases ***
+> test without capital
+>     log  hello
+> ```"
+
+**Lint a file:**
+> "Lint the file `/path/to/my_tests.robot`"
+
+**Lint with filters:**
+> "Check my tests but only show errors, ignore warnings"
+>
+> "Lint this code but only check for naming issues"
+
+#### Batch Linting
+
+**Lint multiple files:**
+> "Lint all robot files in my tests folder"
+>
+> "Check `tests/**/*.robot` and `keywords/**/*.resource` for issues"
+
+**Organize large results:**
+> "Lint my test suite and group the issues by severity so I can fix errors first"
+>
+> "Check all robot files and group by rule so I can batch fix similar issues"
+
+**Limit output:**
+> "Lint the tests directory but only show me 10 issues per file"
+
+#### Formatting
+
+**Format code:**
+> "Format this Robot Framework code"
+
+**Format and see remaining issues:**
+> "Clean up this code - format it and show me what issues still need manual fixes"
+
+**Format files on disk:**
+> "Format all robot files in my tests folder"
+>
+> "Format `tests/**/*.robot` and save the changes"
+
+#### Codebase Statistics
+
+**Get quality overview:**
+> "Give me an overview of code quality in my test suite"
+>
+> "What's the quality score for my tests directory?"
+
+**Identify problem areas:**
+> "What are the most common issues in my codebase?"
+>
+> "Show me statistics for my robot files"
+
+#### Explaining Issues
+
+**Understand specific issues:**
+> "Why is line 42 flagged? Explain with context"
+>
+> "Explain the issue at line 15 in this code"
+
+#### Understanding Rules
+
+**Get rule details:**
+> "What does the LEN01 rule check for?"
+>
+> "Explain the too-long-keyword rule and how to configure it"
+
+**Discover rules:**
+> "Show me all naming-related rules"
+>
+> "What error-level rules does Robocop have?"
+>
+> "List all documentation rules"
+
+#### Getting Fix Suggestions
+
+**Get actionable fixes:**
+> "Analyze this code and tell me how to fix each issue"
+>
+> "What issues in this code can be auto-fixed vs need manual changes?"
+
+#### Configuring Rules
+
+**Custom thresholds:**
+> "Lint this code but allow lines up to 140 characters"
+>
+> "Check this file with max keyword length set to 50"
+
+The AI assistant uses the MCP tools to perform these operations and returns the results in a readable format.
+
+## Alternative: robocop-mcp
+
+There is also a separate MCP server implementation available at [robocop-mcp](https://github.com/aaltat/robocop-mcp). This is an independent project that provides similar functionality.