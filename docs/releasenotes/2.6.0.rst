# Robocop 2.6.0

You can install the latest available version by running::

    pip install --upgrade robotframework-robocop

or to install exactly this version::

    pip install robotframework-robocop==2.6.0

## New rules

### ``deprecated-singular-header`` (#697)

Robot Framework 6.0 starts deprecating the singular header forms (such as ``*** Setting ***`` or ``*** Test Case ***``).
Such headers will raise deprecation warning and eventually will not be supported in the future Robot Framework versions.
``deprecated-singular-header`` warns you if you use singular header form.

## Indentation rules changes

We completely redesigned our indentation rules. Due to this the ``uneven-indent`` was merged into ``bad-indent``
(configuration using ``uneven-indent`` will print deprecation message and use ``bad-indent`` instead) (#504).

``bad-indent`` rule now covers uneven indent (which will result in the warning message) or invalid indent (resulting in
the error message). It is now also possible to use ``strict`` (default ``False``) mode to enforce indentation to be
the multiple of ``indent`` space (default 4).

<<<<<<< HEAD
=======
## Tags rules changes

The ``Force Tags`` setting has been renamed to ``Test Tags``. To support this change, Robocop
renamed ``could-be-forced-tags`` rule to ``could-be-test-tags`` and ``tag-already-set-in-force-tags``
to ``tag-already-set-in-test-tags``.
Usage of ``Force Tags`` will result in deprecation warning from ``deprecated-statement`` rule.

## Fixes

- unrecognized header is now only reported by ``parsing-error`` and not by ``duplicated-setting`` (#683)
- empty lines and standalone comments are now not counted towards keyword/test length in ``too-long-test-case`` and ``too-long-keyword`` rules (#671)

>>>>>>> 9822320e
## Issue end location (#290)

Our test framework now supports custom format of the issue - which should help with enhancing the precision of the reported
issues. The following rules have improved precision (reported beginning and end of the rule) in this release:

- ``invalid-argument``

## Documentation improvements

- Improved the documentation generation for rules parameters. It will now show more user-friendly types (such as "bool")
  instead of name of the parser method (#732).
- do not use rule message as the first line in our documentation if the rule message is only templated variable (#733)

## Fixes

- unrecognized header is now only reported by ``parsing-error`` and not by ``duplicated-setting`` (#683)
- empty lines and standalone comments are now not counted towards keyword/test length in ``too-long-test-case`` and ``too-long-keyword`` rules (#671)
- comments in the last line of the last keyword / test in the file will not be reported with ``uneven-indent`` rule if their indent is correct (#675)

## Misc

- we normalized ``keyword-name-is-reserved-word`` error messages across different Robot Framework versions and
  prepared it to support RF 6.0.<|MERGE_RESOLUTION|>--- conflicted
+++ resolved
@@ -25,8 +25,6 @@
 the error message). It is now also possible to use ``strict`` (default ``False``) mode to enforce indentation to be
 the multiple of ``indent`` space (default 4).
 
-<<<<<<< HEAD
-=======
 ## Tags rules changes
 
 The ``Force Tags`` setting has been renamed to ``Test Tags``. To support this change, Robocop
@@ -34,12 +32,6 @@
 to ``tag-already-set-in-test-tags``.
 Usage of ``Force Tags`` will result in deprecation warning from ``deprecated-statement`` rule.
 
-## Fixes
-
-- unrecognized header is now only reported by ``parsing-error`` and not by ``duplicated-setting`` (#683)
-- empty lines and standalone comments are now not counted towards keyword/test length in ``too-long-test-case`` and ``too-long-keyword`` rules (#671)
-
->>>>>>> 9822320e
 ## Issue end location (#290)
 
 Our test framework now supports custom format of the issue - which should help with enhancing the precision of the reported
