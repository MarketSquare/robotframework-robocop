--- conflicted
+++ resolved
@@ -16,18 +16,15 @@
 Such headers will raise deprecation warning and eventually will not be supported in the future Robot Framework versions.
 ``deprecated-singular-header`` warns you if you use singular header form.
 
-## Fixes
-
-- unrecognized header is now only reported by ``parsing-error`` and not by ``duplicated-setting`` (#683)
-- empty lines and standalone comments are now not counted towards keyword/test length in ``too-long-test-case`` and ``too-long-keyword`` rules (#671)
-<<<<<<< HEAD
-- comments in the last line of the last keyword / test in the file will not be reported with ``uneven-indent`` rule if their indent is correct (#675)
-=======
-
 ## Issue end location (#290)
 
 Our test framework now supports custom format of the issue - which should help with enhancing the precision of the reported
 issues. The following rules have improved precision (reported beginning and end of the rule) in this release:
 
 - ``invalid-argument``
->>>>>>> 2720f2ed
+
+## Fixes
+
+- unrecognized header is now only reported by ``parsing-error`` and not by ``duplicated-setting`` (#683)
+- empty lines and standalone comments are now not counted towards keyword/test length in ``too-long-test-case`` and ``too-long-keyword`` rules (#671)
+- comments in the last line of the last keyword / test in the file will not be reported with ``uneven-indent`` rule if their indent is correct (#675)
