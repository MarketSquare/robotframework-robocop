--- conflicted
+++ resolved
@@ -2,10 +2,7 @@
 line-length = 120
 [tool.isort]
 profile = "black"
-<<<<<<< HEAD
-=======
 line_length = 120
->>>>>>> 052b0bc3
 [tool.coverage.run]
 omit = ["*tests*"]
 source = ["robocop"]
