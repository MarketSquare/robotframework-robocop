--- conflicted
+++ resolved
@@ -26,11 +26,8 @@
 import ast
 import inspect
 from robocop.messages import Message
-<<<<<<< HEAD
 from robocop.exceptions import DuplicatedMessageError
-=======
 from robocop.utils import modules_in_current_dir
->>>>>>> 0916d152
 
 
 class BaseChecker:
