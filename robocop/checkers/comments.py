--- conflicted
+++ resolved
@@ -76,13 +76,9 @@
         
         Comment lines that should be inside `*** Comments ***`::
             
-<<<<<<< HEAD
             Deprecated Test
                 Keyword
                 Keyword 2
-=======
-            This suite tests energy consumption measurement features
->>>>>>> f82169bc
             
             *** Test Cases ***
     
