"""
Lengths checkers
"""
import re

from robot.parsing.model.blocks import CommentSection, TestCase
from robot.parsing.model.statements import Arguments, Comment, EmptyLine, KeywordCall

from robocop.checkers import RawFileChecker, VisitorChecker
from robocop.rules import Rule, RuleParam, RuleSeverity
from robocop.utils import last_non_empty_line, normalize_robot_name, pattern_type, get_section_name

rules = {
    "0501": Rule(
        RuleParam(name="max_len", default=40, converter=int, desc="number of lines allowed in a keyword"),
        rule_id="0501",
        name="too-long-keyword",
<<<<<<< HEAD
        msg="Keyword '%s' is too long (%d/%d)",
=======
        msg="Keyword is too long ({{ keyword_length }}/{{ allowed_length}})",
>>>>>>> 00642d97
        severity=RuleSeverity.WARNING,
    ),
    "0502": Rule(
        RuleParam(name="min_calls", default=1, converter=int, desc="number of keyword calls required in a keyword"),
        rule_id="0502",
        name="too-few-calls-in-keyword",
<<<<<<< HEAD
        msg="Keyword '%s' has too few keywords inside (%d/%d)",
=======
        msg="Keyword has too few keywords inside ({{ keyword_count }}/{{ min_allowed_count }})",
>>>>>>> 00642d97
        severity=RuleSeverity.WARNING,
    ),
    "0503": Rule(
        RuleParam(name="max_calls", default=10, converter=int, desc="number of keyword calls allowed in a keyword"),
        rule_id="0503",
        name="too-many-calls-in-keyword",
<<<<<<< HEAD
        msg="Keyword '%s' has too many keywords inside (%d/%d)",
=======
        msg="Keyword has too many keywords inside ({{ keyword_count }}/{{ max_allowed_count }})",
>>>>>>> 00642d97
        severity=RuleSeverity.WARNING,
    ),
    "0504": Rule(
        RuleParam(name="max_len", default=20, converter=int, desc="number of lines allowed in a test case"),
        rule_id="0504",
        name="too-long-test-case",
<<<<<<< HEAD
        msg="Test case '%s' is too long (%d/%d)",
=======
        msg="Test case is too long ({{ test_length }}/{{ allowed_length }})",
>>>>>>> 00642d97
        severity=RuleSeverity.WARNING,
    ),
    "0505": Rule(
        RuleParam(name="max_calls", default=10, converter=int, desc="number of keyword calls allowed in a test case"),
        rule_id="0505",
        name="too-many-calls-in-test-case",
<<<<<<< HEAD
        msg="Test case '%s' has too many keywords inside (%d/%d)",
=======
        msg="Test case has too many keywords inside ({{ keyword_count }}/{{ max_allowed_count }})",
>>>>>>> 00642d97
        severity=RuleSeverity.WARNING,
    ),
    "0506": Rule(
        RuleParam(name="max_lines", default=400, converter=int, desc="number of lines allowed in a file"),
        rule_id="0506",
        name="file-too-long",
        msg="File has too many lines ({{ lines_count }}/{{max_allowed_count }})",
        severity=RuleSeverity.WARNING,
    ),
    "0507": Rule(
        RuleParam(name="max_args", default=5, converter=int, desc="number of lines allowed in a file"),
        rule_id="0507",
        name="too-many-arguments",
<<<<<<< HEAD
        msg="Keyword '%s' has too many arguments (%d/%d)",
=======
        msg="Keyword has too many arguments ({{ arguments_count }}/{{ max_allowed_count }})",
>>>>>>> 00642d97
        severity=RuleSeverity.WARNING,
    ),
    "0508": Rule(
        RuleParam(name="line_length", default=120, converter=int, desc="number of characters allowed in line"),
        RuleParam(
            name="ignore_pattern",
            default=re.compile(r"https?://\S+"),
            converter=pattern_type,
            desc="ignore lines that contain configured pattern",
        ),
        rule_id="0508",
        name="line-too-long",
        msg="Line is too long ({{ line_length }}/{{ allowed_length }})",
        severity=RuleSeverity.WARNING,
    ),
    "0509": Rule(rule_id="0509", name="empty-section", msg="Section '%s' is empty", severity=RuleSeverity.WARNING),
    "0510": Rule(
        RuleParam(
            name="max_returns", default=4, converter=int, desc="allowed number of returned values from a keyword"
        ),
        rule_id="0510",
        name="number-of-returned-values",
        msg="Too many return values ({{ return_count }}/{{ max_allowed_count }})",
        severity=RuleSeverity.WARNING,
    ),
    "0511": Rule(
        rule_id="0511",
        name="empty-metadata",
        msg="Metadata settings does not have any value set",
        severity=RuleSeverity.WARNING,
    ),
    "0512": Rule(
        rule_id="0512", name="empty-documentation", msg="Documentation of %s is empty", severity=RuleSeverity.WARNING
    ),
    "0513": Rule(rule_id="0513", name="empty-force-tags", msg="Force Tags are empty", severity=RuleSeverity.WARNING),
    "0514": Rule(
        rule_id="0514", name="empty-default-tags", msg="Default Tags are empty", severity=RuleSeverity.WARNING
    ),
    "0515": Rule(
        rule_id="0515", name="empty-variables-import", msg="Import variables path is empty", severity=RuleSeverity.ERROR
    ),
    "0516": Rule(
        rule_id="0516", name="empty-resource-import", msg="Import resource path is empty", severity=RuleSeverity.ERROR
    ),
    "0517": Rule(
        rule_id="0517", name="empty-library-import", msg="Import library path is empty", severity=RuleSeverity.ERROR
    ),
    "0518": Rule(
        rule_id="0518", name="empty-setup", msg="Setup of %s does not have any keywords", severity=RuleSeverity.ERROR
    ),
    "0519": Rule(
        rule_id="0519",
        name="empty-suite-setup",
        msg="Suite Setup does not have any keywords",
        severity=RuleSeverity.ERROR,
    ),
    "0520": Rule(
        rule_id="0520",
        name="empty-test-setup",
        msg="Test Setup does not have any keywords",
        severity=RuleSeverity.ERROR,
    ),
    "0521": Rule(
        rule_id="0521",
        name="empty-teardown",
        msg="Teardown of %s does not have any keywords",
        severity=RuleSeverity.ERROR,
    ),
    "0522": Rule(
        rule_id="0522",
        name="empty-suite-teardown",
        msg="Suite Teardown does not have any keywords",
        severity=RuleSeverity.ERROR,
    ),
    "0523": Rule(
        rule_id="0523",
        name="empty-test-teardown",
        msg="Test Teardown does not have any keywords",
        severity=RuleSeverity.ERROR,
    ),
    "0524": Rule(rule_id="0524", name="empty-timeout", msg="Timeout of %s is empty", severity=RuleSeverity.WARNING),
    "0525": Rule(rule_id="0525", name="empty-test-timeout", msg="Test Timeout is empty", severity=RuleSeverity.WARNING),
    "0526": Rule(rule_id="0526", name="empty-arguments", msg="Arguments of %s are empty", severity=RuleSeverity.ERROR),
    "0527": Rule(
        RuleParam(name="max_testcases", default=50, converter=int, desc="number of test cases allowed in a suite"),
        RuleParam(
            name="max_templated_testcases",
            default=100,
            converter=int,
            desc="number of test cases allowed in a templated suite",
        ),
        rule_id="0527",
        name="too-many-test-cases",
        msg="Too many test cases ({{ test_count }}/{{ max_allowed_count }})",
        severity=RuleSeverity.WARNING,
    ),
}


class LengthChecker(VisitorChecker):
    """Checker for max and min length of keyword or test case. It analyses number of lines and also number of
    keyword calls (as you can have just few keywords but very long ones or vice versa).
    """

    reports = (
        "too-long-keyword",
        "too-few-calls-in-keyword",
        "too-many-calls-in-keyword",
        "too-long-test-case",
        "too-many-calls-in-test-case",
        "file-too-long",
        "too-many-arguments",
    )

    def visit_File(self, node):
        if node.end_lineno > self.param("file-too-long", "max_lines"):
            self.report(
                "file-too-long",
                lines_count=node.end_lineno,
                max_allowed_count=self.param("file-too-long", "max_lines"),
                node=node,
                lineno=node.end_lineno,
            )
        super().visit_File(node)

    def visit_Keyword(self, node):  # noqa
        if node.name.lstrip().startswith("#"):
            return
        for child in node.body:
            if isinstance(child, Arguments):
                args_number = len(child.values)
                if args_number > self.param("too-many-arguments", "max_args"):
                    self.report(
                        "too-many-arguments",
<<<<<<< HEAD
                        node.name,
                        args_number,
                        self.param("too-many-arguments", "max_args"),
=======
                        arguments_count=args_number,
                        max_allowed_count=self.param("too-many-arguments", "max_args"),
>>>>>>> 00642d97
                        node=node,
                    )
                break
        length = LengthChecker.check_node_length(node)
        if length > self.param("too-long-keyword", "max_len"):
            self.report(
                "too-long-keyword",
<<<<<<< HEAD
                node.name,
                length,
                self.param("too-long-keyword", "max_len"),
=======
                keyword_length=length,
                allowed_length=self.param("too-long-keyword", "max_len"),
>>>>>>> 00642d97
                node=node,
                lineno=node.end_lineno,
                ext_disablers=(node.lineno, last_non_empty_line(node)),
            )
            return
        key_calls = LengthChecker.count_keyword_calls(node)
        if key_calls < self.param("too-few-calls-in-keyword", "min_calls"):
            self.report(
                "too-few-calls-in-keyword",
<<<<<<< HEAD
                node.name,
                key_calls,
                self.param("too-few-calls-in-keyword", "min_calls"),
=======
                keyword_count=key_calls,
                min_allowed_count=self.param("too-few-calls-in-keyword", "min_calls"),
>>>>>>> 00642d97
                node=node,
            )
            return
        if key_calls > self.param("too-many-calls-in-keyword", "max_calls"):
            self.report(
                "too-many-calls-in-keyword",
<<<<<<< HEAD
                node.name,
                key_calls,
                self.param("too-many-calls-in-keyword", "max_calls"),
=======
                keyword_count=key_calls,
                max_allowed_count=self.param("too-many-calls-in-keyword", "max_calls"),
>>>>>>> 00642d97
                node=node,
            )
            return

    def visit_TestCase(self, node):  # noqa
        length = LengthChecker.check_node_length(node)
        if length > self.param("too-long-test-case", "max_len"):
<<<<<<< HEAD
            self.report("too-long-test-case", node.name, length, self.param("too-long-test-case", "max_len"), node=node)
=======
            self.report(
                "too-long-test-case",
                test_length=length,
                allowed_length=self.param("too-long-test-case", "max_len"),
                node=node,
            )
>>>>>>> 00642d97
        key_calls = LengthChecker.count_keyword_calls(node)
        if key_calls > self.param("too-many-calls-in-test-case", "max_calls"):
            self.report(
                "too-many-calls-in-test-case",
<<<<<<< HEAD
                node.name,
                key_calls,
                self.param("too-many-calls-in-test-case", "max_calls"),
=======
                keyword_count=key_calls,
                max_allowed_count=self.param("too-many-calls-in-test-case", "max_calls"),
>>>>>>> 00642d97
                node=node,
            )
            return

    @staticmethod
    def check_node_length(node):
        return node.end_lineno - node.lineno

    @staticmethod
    def count_keyword_calls(node):
        if isinstance(node, KeywordCall):
            return 1
        if not hasattr(node, "body"):
            return 0
        return sum(LengthChecker.count_keyword_calls(child) for child in node.body)


class LineLengthChecker(RawFileChecker):
    """Checker for maximum length of a line."""

    reports = ("line-too-long",)
    # replace # noqa or # robocop, # robocop: enable, # robocop: disable=optional,rule,names
    disabler_pattern = re.compile(r"(# )+(noqa|robocop: ?(?P<disabler>disable|enable)=?(?P<rules>[\w\-,]*))")

    def check_line(self, line, lineno):
        if self.param("line-too-long", "ignore_pattern") and self.param("line-too-long", "ignore_pattern").search(line):
            return
        line = self.disabler_pattern.sub("", line)
        line = line.rstrip().expandtabs(4)
        if len(line) > self.param("line-too-long", "line_length"):
            self.report(
                "line-too-long",
                line_length=len(line),
                allowed_length=self.param("line-too-long", "line_length"),
                lineno=lineno,
            )


class EmptySectionChecker(VisitorChecker):
    """Checker for detecting empty sections."""

    reports = ("empty-section",)

    def check_if_empty(self, node):
        anything_but = EmptyLine if isinstance(node, CommentSection) else (Comment, EmptyLine)
        if all(isinstance(child, anything_but) for child in node.body):
            self.report("empty-section", get_section_name(node), node=node)

    def visit_SettingSection(self, node):  # noqa
        self.check_if_empty(node)

    def visit_VariableSection(self, node):  # noqa
        self.check_if_empty(node)

    def visit_TestCaseSection(self, node):  # noqa
        self.check_if_empty(node)

    def visit_KeywordSection(self, node):  # noqa
        self.check_if_empty(node)

    def visit_CommentSection(self, node):  # noqa
        self.check_if_empty(node)


class NumberOfReturnedArgsChecker(VisitorChecker):
    """Checker for number of returned values from a keyword."""

    reports = ("number-of-returned-values",)

    def visit_Keyword(self, node):  # noqa
        self.generic_visit(node)

    def visit_ForLoop(self, node):  # noqa
        self.generic_visit(node)

    def visit_For(self, node):  # noqa
        self.generic_visit(node)

    def visit_Return(self, node):  # noqa
        self.check_node_returns(len(node.values), node)

    def visit_KeywordCall(self, node):  # noqa
        if not node.keyword:
            return

        normalized_name = normalize_robot_name(node.keyword)
        if normalized_name == "returnfromkeyword":
            self.check_node_returns(len(node.args), node)
        elif normalized_name == "returnfromkeywordif":
            self.check_node_returns(len(node.args) - 1, node)

    def check_node_returns(self, return_count, node):
        if return_count > self.param("number-of-returned-values", "max_returns"):
            self.report(
                "number-of-returned-values",
                return_count=return_count,
                max_allowed_count=self.param("number-of-returned-values", "max_returns"),
                node=node,
            )


class EmptySettingsChecker(VisitorChecker):
    """Checker for detecting empty settings."""

    reports = (
        "empty-metadata",
        "empty-documentation",
        "empty-force-tags",
        "empty-default-tags",
        "empty-variables-import",
        "empty-resource-import",
        "empty-library-import",
        "empty-setup",
        "empty-suite-setup",
        "empty-test-setup",
        "empty-teardown",
        "empty-suite-teardown",
        "empty-test-teardown",
        "empty-timeout",
        "empty-test-timeout",
        "empty-arguments",
    )

    def __init__(self):
        self.parent_node_name = ""
        super().__init__()

    def visit_SettingSection(self, node):  # noqa
        self.parent_node_name = "Test Suite"
        self.generic_visit(node)

    def visit_TestCaseName(self, node):  # noqa
        if node.name:
            self.parent_node_name = f"'{node.name}' Test Case"
        else:
            self.parent_node_name = ""
        self.generic_visit(node)

    def visit_Keyword(self, node):  # noqa
        if node.name:
            self.parent_node_name = f"'{node.name}' Keyword"
        else:
            self.parent_node_name = ""
        self.generic_visit(node)

    def visit_Metadata(self, node):  # noqa
        if node.name is None:
            self.report("empty-metadata", node=node, col=node.end_col_offset)

    def visit_Documentation(self, node):  # noqa
        if not node.value:
            self.report("empty-documentation", self.parent_node_name, node=node, col=node.end_col_offset)

    def visit_ForceTags(self, node):  # noqa
        if not node.values:
            self.report("empty-force-tags", node=node, col=node.end_col_offset)

    def visit_DefaultTags(self, node):  # noqa
        if not node.values:
            self.report("empty-default-tags", node=node, col=node.end_col_offset)

    def visit_VariablesImport(self, node):  # noqa
        if not node.name:
            self.report("empty-variables-import", node=node, col=node.end_col_offset)

    def visit_ResourceImport(self, node):  # noqa
        if not node.name:
            self.report("empty-resource-import", node=node, col=node.end_col_offset)

    def visit_LibraryImport(self, node):  # noqa
        if not node.name:
            self.report("empty-library-import", node=node, col=node.end_col_offset)

    def visit_Setup(self, node):  # noqa
        if not node.name:
            self.report("empty-setup", self.parent_node_name, node=node, col=node.end_col_offset + 1)

    def visit_SuiteSetup(self, node):  # noqa
        if not node.name:
            self.report("empty-suite-setup", node=node, col=node.end_col_offset)

    def visit_TestSetup(self, node):  # noqa
        if not node.name:
            self.report("empty-test-setup", node=node, col=node.end_col_offset)

    def visit_Teardown(self, node):  # noqa
        if not node.name:
            self.report("empty-teardown", self.parent_node_name, node=node, col=node.end_col_offset + 1)

    def visit_SuiteTeardown(self, node):  # noqa
        if not node.name:
            self.report("empty-suite-teardown", node=node, col=node.end_col_offset)

    def visit_TestTeardown(self, node):  # noqa
        if not node.name:
            self.report("empty-test-teardown", node=node, col=node.end_col_offset)

    def visit_Timeout(self, node):  # noqa
        if not node.value:
            self.report("empty-timeout", self.parent_node_name, node=node, col=node.end_col_offset + 1)

    def visit_TestTimeout(self, node):  # noqa
        if not node.value:
            self.report("empty-test-timeout", node=node, col=node.end_col_offset)

    def visit_Arguments(self, node):  # noqa
        if not node.values:
            self.report("empty-arguments", self.parent_node_name, node=node, col=node.end_col_offset + 1)


class TestCaseNumberChecker(VisitorChecker):
    """Checker for counting number of test cases depending on suite type"""

    reports = ("too-many-test-cases",)

    def visit_TestCaseSection(self, node):  # noqa
        max_testcases = (
            self.param("too-many-test-cases", "max_templated_testcases")
            if self.templated_suite
            else self.param("too-many-test-cases", "max_testcases")
        )
        discovered_testcases = sum([isinstance(child, TestCase) for child in node.body])
        if discovered_testcases > max_testcases:
            self.report(
                "too-many-test-cases", test_count=discovered_testcases, max_allowed_count=max_testcases, node=node
            )<|MERGE_RESOLUTION|>--- conflicted
+++ resolved
@@ -15,55 +15,35 @@
         RuleParam(name="max_len", default=40, converter=int, desc="number of lines allowed in a keyword"),
         rule_id="0501",
         name="too-long-keyword",
-<<<<<<< HEAD
-        msg="Keyword '%s' is too long (%d/%d)",
-=======
-        msg="Keyword is too long ({{ keyword_length }}/{{ allowed_length}})",
->>>>>>> 00642d97
+        msg="Keyword '{{ keyword_name }}' is too long ({{ keyword_length }}/{{ allowed_length}})",
         severity=RuleSeverity.WARNING,
     ),
     "0502": Rule(
         RuleParam(name="min_calls", default=1, converter=int, desc="number of keyword calls required in a keyword"),
         rule_id="0502",
         name="too-few-calls-in-keyword",
-<<<<<<< HEAD
-        msg="Keyword '%s' has too few keywords inside (%d/%d)",
-=======
-        msg="Keyword has too few keywords inside ({{ keyword_count }}/{{ min_allowed_count }})",
->>>>>>> 00642d97
+        msg="Keyword '{{ keyword_name }}' has too few keywords inside ({{ keyword_count }}/{{ min_allowed_count }})",
         severity=RuleSeverity.WARNING,
     ),
     "0503": Rule(
         RuleParam(name="max_calls", default=10, converter=int, desc="number of keyword calls allowed in a keyword"),
         rule_id="0503",
         name="too-many-calls-in-keyword",
-<<<<<<< HEAD
-        msg="Keyword '%s' has too many keywords inside (%d/%d)",
-=======
-        msg="Keyword has too many keywords inside ({{ keyword_count }}/{{ max_allowed_count }})",
->>>>>>> 00642d97
+        msg="Keyword '{{ keyword_name }}' has too many keywords inside ({{ keyword_count }}/{{ max_allowed_count }})",
         severity=RuleSeverity.WARNING,
     ),
     "0504": Rule(
         RuleParam(name="max_len", default=20, converter=int, desc="number of lines allowed in a test case"),
         rule_id="0504",
         name="too-long-test-case",
-<<<<<<< HEAD
-        msg="Test case '%s' is too long (%d/%d)",
-=======
-        msg="Test case is too long ({{ test_length }}/{{ allowed_length }})",
->>>>>>> 00642d97
+        msg="Test case '{{ test_name }}' is too long ({{ test_length }}/{{ allowed_length }})",
         severity=RuleSeverity.WARNING,
     ),
     "0505": Rule(
         RuleParam(name="max_calls", default=10, converter=int, desc="number of keyword calls allowed in a test case"),
         rule_id="0505",
         name="too-many-calls-in-test-case",
-<<<<<<< HEAD
-        msg="Test case '%s' has too many keywords inside (%d/%d)",
-=======
-        msg="Test case has too many keywords inside ({{ keyword_count }}/{{ max_allowed_count }})",
->>>>>>> 00642d97
+        msg="Test case {{ test_name }} has too many keywords inside ({{ keyword_count }}/{{ max_allowed_count }})",
         severity=RuleSeverity.WARNING,
     ),
     "0506": Rule(
@@ -77,11 +57,7 @@
         RuleParam(name="max_args", default=5, converter=int, desc="number of lines allowed in a file"),
         rule_id="0507",
         name="too-many-arguments",
-<<<<<<< HEAD
-        msg="Keyword '%s' has too many arguments (%d/%d)",
-=======
-        msg="Keyword has too many arguments ({{ arguments_count }}/{{ max_allowed_count }})",
->>>>>>> 00642d97
+        msg="Keyword '{{ keyword_name }}' has too many arguments ({{ arguments_count }}/{{ max_allowed_count }})",
         severity=RuleSeverity.WARNING,
     ),
     "0508": Rule(
@@ -216,14 +192,9 @@
                 if args_number > self.param("too-many-arguments", "max_args"):
                     self.report(
                         "too-many-arguments",
-<<<<<<< HEAD
-                        node.name,
-                        args_number,
-                        self.param("too-many-arguments", "max_args"),
-=======
+                        keyword_name=node.name,
                         arguments_count=args_number,
                         max_allowed_count=self.param("too-many-arguments", "max_args"),
->>>>>>> 00642d97
                         node=node,
                     )
                 break
@@ -231,14 +202,9 @@
         if length > self.param("too-long-keyword", "max_len"):
             self.report(
                 "too-long-keyword",
-<<<<<<< HEAD
-                node.name,
-                length,
-                self.param("too-long-keyword", "max_len"),
-=======
+                keyword_name = node.name,
                 keyword_length=length,
                 allowed_length=self.param("too-long-keyword", "max_len"),
->>>>>>> 00642d97
                 node=node,
                 lineno=node.end_lineno,
                 ext_disablers=(node.lineno, last_non_empty_line(node)),
@@ -248,28 +214,18 @@
         if key_calls < self.param("too-few-calls-in-keyword", "min_calls"):
             self.report(
                 "too-few-calls-in-keyword",
-<<<<<<< HEAD
-                node.name,
-                key_calls,
-                self.param("too-few-calls-in-keyword", "min_calls"),
-=======
+                keyword_name = node.name,
                 keyword_count=key_calls,
                 min_allowed_count=self.param("too-few-calls-in-keyword", "min_calls"),
->>>>>>> 00642d97
                 node=node,
             )
             return
         if key_calls > self.param("too-many-calls-in-keyword", "max_calls"):
             self.report(
                 "too-many-calls-in-keyword",
-<<<<<<< HEAD
-                node.name,
-                key_calls,
-                self.param("too-many-calls-in-keyword", "max_calls"),
-=======
+                keyword_name = node.name,
                 keyword_count=key_calls,
                 max_allowed_count=self.param("too-many-calls-in-keyword", "max_calls"),
->>>>>>> 00642d97
                 node=node,
             )
             return
@@ -277,28 +233,20 @@
     def visit_TestCase(self, node):  # noqa
         length = LengthChecker.check_node_length(node)
         if length > self.param("too-long-test-case", "max_len"):
-<<<<<<< HEAD
-            self.report("too-long-test-case", node.name, length, self.param("too-long-test-case", "max_len"), node=node)
-=======
             self.report(
                 "too-long-test-case",
+                test_name=node.name,
                 test_length=length,
                 allowed_length=self.param("too-long-test-case", "max_len"),
                 node=node,
             )
->>>>>>> 00642d97
         key_calls = LengthChecker.count_keyword_calls(node)
         if key_calls > self.param("too-many-calls-in-test-case", "max_calls"):
             self.report(
                 "too-many-calls-in-test-case",
-<<<<<<< HEAD
-                node.name,
-                key_calls,
-                self.param("too-many-calls-in-test-case", "max_calls"),
-=======
+                test_name=node.name,
                 keyword_count=key_calls,
                 max_allowed_count=self.param("too-many-calls-in-test-case", "max_calls"),
->>>>>>> 00642d97
                 node=node,
             )
             return
