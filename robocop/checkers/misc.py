"""
Miscellaneous checkers
"""
from collections import Counter
from robot.parsing.model.statements import Return, KeywordCall, EmptyLine
from robot.parsing.model.blocks import ForLoop
from robocop.checkers import VisitorChecker
from robocop.rules import RuleSeverity
from robocop.utils import normalize_robot_name


<<<<<<< HEAD
def register(linter):
    linter.register_checker(EarlyReturnChecker(linter))
    linter.register_checker(InevenIndentChecker(linter))
    linter.register_checker(NestedForLoopsChecker(linter))


=======
>>>>>>> f2f469c3
class EarlyReturnChecker(VisitorChecker):
    """ Checker for keyword calls after [Return] statement. """
    rules = {
        "0901": (
            "keyword-after-return",
            "Keyword call after %s statement",
            RuleSeverity.ERROR
        )
    }

    def visit_Keyword(self, node):  # noqa
        returned = ''
        for child in node.body:
            if isinstance(child, Return):
                returned = '[Return]'
            elif isinstance(child, KeywordCall):
                if returned:
                    self.report("keyword-after-return", returned, node=child)
                if normalize_robot_name(child.keyword) == 'returnfromkeyword':
                    returned = 'Return From Keyword'


class InevenIndentChecker(VisitorChecker):
    """ Checker for ineven indendation. """
    rules = {
        "0902": (
            "ineven-indent",
            "Line is %s-indented",
            RuleSeverity.WARNING
        ),
        "0903": (
            "bad-indent",
            "Indent expected",
            RuleSeverity.ERROR
        )
    }

    def __init__(self, *args):
        self.headers = {'arguments', 'documentation', 'setup', 'timeout', 'teardown', 'template', 'tags'}
        super().__init__(*args)

    def visit_TestCase(self, node):  # noqa
        self.check_indents(node)

    def visit_Keyword(self, node):  # noqa
        if not node.name.lstrip().startswith('#'):
            self.check_indents(node)
        self.generic_visit(node)

    def visit_ForLoop(self, node):  # noqa
        column_index = 2 if node.end is None else 0
        self.check_indents(node, node.header.tokens[1].col_offset + 1, column_index)

    @staticmethod
    def get_indent(node, column_index):
        if isinstance(node, ForLoop):
            separator = node.header.tokens[column_index]
        else:
            separator = node.tokens[column_index]
        if separator.type == 'SEPARATOR':
            return len(separator.value.expandtabs(4))
        if separator.type in ('COMMENT', 'EOL'):
            return None
        return 0

    def check_indents(self, node, req_indent=0, column_index=0):
        indents = []
        header_indents = []
        for child in node.body:
            if hasattr(child, 'type') and child.type == 'TEMPLATE':
                templated = True
                break
        else:
            templated = False
        for child in node.body:
            if isinstance(child, EmptyLine):
                continue
            indent_len = self.get_indent(child, column_index)
            if indent_len is None:
                continue
            if hasattr(child, 'type') and child.type.strip().lower() in self.headers:
                if templated:
                    header_indents.append((indent_len, child))
                else:
                    indents.append((indent_len, child))
            else:
                indents.append((indent_len, child))
                if not column_index and (indent_len < req_indent):
                    self.report("bad-indent", node=child)
        self.validate_indent_lists(indents)
        if templated:
            self.validate_indent_lists(header_indents)

    def validate_indent_lists(self, indents):
        if len(indents) < 2:
            return
        counter = Counter(indent[0] for indent in indents)
        if len(counter) == 1:  # everything have the same indent
            return
        common_indent = counter.most_common(1)[0][0]
        for indent in indents:
            if indent[0] != common_indent:
                self.report("ineven-indent", 'over' if indent[0] > common_indent else 'under',
                            node=indent[1],
                            col=indent[0] + 1)


<<<<<<< HEAD
class NestedForLoopsChecker(VisitorChecker):
    """ Checker for not supported nested FOR loops. """
    rules = {
        "0904": (
            "nested-for-loop",
            "Nested for loops are not supported. You can use keyword with for loop instead",
            RuleSeverity.ERROR
        )
    }

    def visit_ForLoop(self, node):  # noqa
        for child in node.body:
            if child.type == 'FOR':
                self.report("nested-for-loop", node=child)
=======
class EqualSignChecker(VisitorChecker):
    """ Checker for redundant equal signs when assigning return values. """
    rules = {
        "0904": (
            "redundant-equal-sign",
            "Redundant equal sign in return value assignment",
            RuleSeverity.WARNING
        )
    }

    def visit_KeywordCall(self, node):  # noqa
        if node.assign:  # if keyword returns any value
            if node.assign[-1][-1] == '=':  # last character of last assigned variable
                equal_position = [x for x in node.data_tokens if x.type == 'ASSIGN'][-1].end_col_offset
                self.report("redundant-equal-sign", lineno=node.lineno, col=equal_position)
>>>>>>> f2f469c3
<|MERGE_RESOLUTION|>--- conflicted
+++ resolved
@@ -9,15 +9,6 @@
 from robocop.utils import normalize_robot_name
 
 
-<<<<<<< HEAD
-def register(linter):
-    linter.register_checker(EarlyReturnChecker(linter))
-    linter.register_checker(InevenIndentChecker(linter))
-    linter.register_checker(NestedForLoopsChecker(linter))
-
-
-=======
->>>>>>> f2f469c3
 class EarlyReturnChecker(VisitorChecker):
     """ Checker for keyword calls after [Return] statement. """
     rules = {
@@ -125,22 +116,6 @@
                             col=indent[0] + 1)
 
 
-<<<<<<< HEAD
-class NestedForLoopsChecker(VisitorChecker):
-    """ Checker for not supported nested FOR loops. """
-    rules = {
-        "0904": (
-            "nested-for-loop",
-            "Nested for loops are not supported. You can use keyword with for loop instead",
-            RuleSeverity.ERROR
-        )
-    }
-
-    def visit_ForLoop(self, node):  # noqa
-        for child in node.body:
-            if child.type == 'FOR':
-                self.report("nested-for-loop", node=child)
-=======
 class EqualSignChecker(VisitorChecker):
     """ Checker for redundant equal signs when assigning return values. """
     rules = {
@@ -156,4 +131,19 @@
             if node.assign[-1][-1] == '=':  # last character of last assigned variable
                 equal_position = [x for x in node.data_tokens if x.type == 'ASSIGN'][-1].end_col_offset
                 self.report("redundant-equal-sign", lineno=node.lineno, col=equal_position)
->>>>>>> f2f469c3
+
+
+class NestedForLoopsChecker(VisitorChecker):
+    """ Checker for not supported nested FOR loops. """
+    rules = {
+        "0905": (
+            "nested-for-loop",
+            "Nested for loops are not supported. You can use keyword with for loop instead",
+            RuleSeverity.ERROR
+        )
+    }
+
+    def visit_ForLoop(self, node):  # noqa
+        for child in node.body:
+            if child.type == 'FOR':
+                self.report("nested-for-loop", node=child)