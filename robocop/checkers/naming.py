"""
Naming checkers
"""
import re
from collections import defaultdict
from pathlib import Path

from robot.api import Token
from robot.parsing.model.statements import Arguments, KeywordCall
from robot.parsing.model.blocks import Keyword

from robocop.checkers import VisitorChecker
from robocop.rules import Rule, RuleParam, RuleSeverity
from robocop.utils import (
    ROBOT_VERSION,
    find_robot_vars,
    keyword_col,
    normalize_robot_name,
    normalize_robot_var_name,
    pattern_type,
    remove_robot_vars,
    token_col,
)

rules = {
    "0301": Rule(
        RuleParam(
            name="pattern",
            default=re.compile(r"[\.\?]"),
            converter=pattern_type,
            desc="pattern defining characters (not) allowed in a name",
        ),
        rule_id="0301",
        name="not-allowed-char-in-name",
        msg="Not allowed character '{{ character }}' found in {{ block_name }} name",
        severity=RuleSeverity.WARNING,
        docs="""
        Reports not allowed character found in Suite, Test Case or Keyword names. By default it's dot (`.`). You can 
        configure what characters are reported by calling::
        
             robocop --configure not-allowed-char-in-name:pattern:regex_pattern
             
        `regex_pattern` should define regex pattern for characters not allowed in names. For example `[@\[]` pattern 
        reports any occurence of `@[` characters.
        """,
    ),
    "0302": Rule(
        RuleParam(
            name="convention",
            default="each_word_capitalized",
            converter=str,
            desc="possible values: 'each_word_capitalized' (default) or 'first_word_capitalized'",
        ),
        rule_id="0302",
        name="wrong-case-in-keyword-name",
        msg="Keyword name '{{ keyword_name }}' should use title case",
        severity=RuleSeverity.WARNING,
    ),
    "0303": Rule(
        rule_id="0303",
        name="keyword-name-is-reserved-word",
        msg="'{{ keyword_name }}' is a reserved keyword{{ error_msg }}",
        severity=RuleSeverity.ERROR,
        docs="""
        Do not use reserved names for keyword names. Following names are reserved:
        
          - IF
          - ELSE IF
          - ELSE
          - FOR
          - END
          - WHILE
          - CONTINUE
          - RETURN
          - TRY
          - EXCEPT

        """,
    ),
    "0305": Rule(
        rule_id="0305",
        name="underscore-in-keyword-name",
        msg="Underscores in keyword name '{{ keyword_name }}' can be replaced with spaces",
        severity=RuleSeverity.WARNING,
        docs="""
        Example::
        
            # bad
            keyword_with_underscores
            
            # good
            Keyword Without Underscores

        """,
    ),
    "0306": Rule(
        rule_id="0306",
        name="setting-name-not-in-title-case",
        msg="Setting name '{{ setting_name }}' should use title or upper case",
        severity=RuleSeverity.WARNING,
        docs="""
        Good::
        
             *** Settings ***
             Resource    file.resource
             
             *** Test Cases ***
             Test
                 [DOCUMENTATION]  Some documentation
                 Step
        
        Bad::
        
             *** Settings ***
             resource    file.resource
             
             *** Test Cases ***
             Test
                 [documentation]  Some documentation
                 Step
            
        """,
    ),
    "0307": Rule(
        rule_id="0307",
        name="section-name-invalid",
        msg="Section name should be in format '{{ section_title_case }}' or '{{ section_upper_case }}'",
        severity=RuleSeverity.WARNING,
        docs="""
        Good::
        
            *** SETTINGS ***
            *** Keywords ***
        
        Bad::
        
            *** keywords ***

        """,
    ),
    "0308": Rule(
        rule_id="0308",
        name="not-capitalized-test-case-title",
        msg="Test case '{{ test_name }}' title should start with capital letter",
        severity=RuleSeverity.WARNING,
    ),
    "0309": Rule(
        rule_id="0309",
        name="section-variable-not-uppercase",
        msg="Section variable '{{ variable_name }}' name should be uppercase",
        severity=RuleSeverity.WARNING,
    ),
    "0310": Rule(
        rule_id="0310",
        name="non-local-variables-should-be-uppercase",
        msg="Test, suite and global variables should be uppercase",
        severity=RuleSeverity.WARNING,
    ),
    "0311": Rule(
        rule_id="0311",
        name="else-not-upper-case",
        msg="ELSE and ELSE IF should be upper case",
        severity=RuleSeverity.ERROR,
    ),
    "0312": Rule(
        rule_id="0312",
        name="keyword-name-is-empty",
        msg="Keyword name should not be empty",
        severity=RuleSeverity.ERROR,
    ),
    "0313": Rule(
        rule_id="0313",
        name="test-case-name-is-empty",
        msg="Test case name should not be empty",
        severity=RuleSeverity.ERROR,
    ),
    "0314": Rule(
        rule_id="0314",
        name="empty-library-alias",
        msg="Library alias should not be empty",
        severity=RuleSeverity.ERROR,
        docs="""
        Use non-empty name when using library import with alias.
        
        Good::
           
            *** Settings ***
            Library  CustomLibrary  AS  AnotherName
        
        Bad::
        
             *** Settings ***
             Library  CustomLibrary  AS
        
        """,
    ),
    "0315": Rule(
        rule_id="0315",
        name="duplicated-library-alias",
        msg="Library alias should not be the same as original name",
        severity=RuleSeverity.WARNING,
        docs="""
        Example of rule violation::
        
             *** Settings ***
             Library  CustomLibrary  AS  CustomLibrary  # same as library name
             Library  CustomLibrary  AS  Custom Library  # same as library name (spaces are ignored)
        
        """,
    ),
    "0316": Rule(
        rule_id="0316",
        name="possible-variable-overwriting",
        msg="Variable '{{ variable_name }}' may overwrite similar variable inside '{{ block_name }}' {{ block_type }}. "
        "Note that variables are case-insensitive, and also spaces and underscores are ignored.",
        severity=RuleSeverity.INFO,
    ),
    "0317": Rule(
        rule_id="0317",
        name="hyphen-in-variable-name",
        msg="Use underscore in variable name '{{ variable_name }}' instead of hyphens to "
        "avoid treating them like minus sign",
        severity=RuleSeverity.INFO,
        docs="""
        Robot Framework supports evaluation of Python code inside ${ } brackets. For example::
        
             ${var2}  Set Variable  ${${var}-${var2}}
        
        That's why there is possibility that hyphen in name is not recognized as part of name but as minus sign.
        Better to use underscore (if it's intended)::
        
        ${var2}  Set Variable  ${ ${var}_${var2}}
        """,
    ),
    "0318": Rule(
        rule_id="0318",
        name="bdd-without-keyword-call",
        msg="BDD reserved keyword '{{ keyword_name }}' not followed by any keyword{{ error_msg }}",
        severity=RuleSeverity.WARNING,
        docs="""
        When using BDD reserved keywords (such as `GIVEN`, `WHEN`, `AND`, `BUT` or `THEN`) use them together with 
        name of the keyword to run. 
        
        Good::
        
            Given Setup Is Complete
            When User Log In
            Then User Should See Welcome Page
        
        Bad::
        
            Given
            When User Log In
            Then User Should See Welcome Page
        
        Since those words are used for BDD style it's also recommended not to use them within the keyword name.
        """,
    ),
    "0319": Rule(
        rule_id="0319",
        name="deprecated-statement",
        msg="'{{ statement_name }}' is deprecated since Robot Framework version "
        "{{ version }}, use '{{ alternative }}' instead",
        severity=RuleSeverity.WARNING,
        version=">=4.0",  # TODO change to 5.0 (and tests too)
    ),
}


class InvalidCharactersInNameChecker(VisitorChecker):
    """Checker for invalid characters in suite, test case or keyword name."""

    reports = ("not-allowed-char-in-name",)

    def visit_File(self, node):
        source = node.source if node.source else self.source
        if source:
            suite_name = Path(source).stem
            if "__init__" in suite_name:
                suite_name = Path(source).parent.name
            for char in suite_name:
                if self.param("not-allowed-char-in-name", "pattern").search(char):
                    self.report("not-allowed-char-in-name", character=char, block_name="suite", node=node)
        super().visit_File(node)

    def check_if_char_in_node_name(self, node, name_of_node, is_keyword=False):
        variables = find_robot_vars(node.name) if is_keyword else []
        index = 0
        while index < len(node.name):
            # skip variables
            if variables and variables[0][0] == index:
                start, stop = variables.pop(0)
                index += stop - start
            else:
                if self.param("not-allowed-char-in-name", "pattern").search(node.name[index]):
                    self.report(
                        "not-allowed-char-in-name",
                        character=node.name[index],
                        block_name=f"'{node.name}' {name_of_node}",
                        node=node,
                        col=node.col_offset + index + 1,
                    )
                index += 1

    def visit_TestCaseName(self, node):  # noqa
        self.check_if_char_in_node_name(node, "test case")

    def visit_KeywordName(self, node):  # noqa
        self.check_if_char_in_node_name(node, "keyword", is_keyword=True)


def reserved_error_msg(name, reserved_type):
    return (
        f". It must be in uppercase ({name.upper()}) when used as a marker with {reserved_type}. "
        f"Each marker should have minimum of 2 spaces as separator."
    )


def uppercase_error_msg(name):
    return f". It must be in uppercase ({name.upper()}) when used as a statement"


class KeywordNamingChecker(VisitorChecker):
    """Checker for keyword naming violations."""

    reports = (
        "wrong-case-in-keyword-name",
        "keyword-name-is-reserved-word",
        "underscore-in-keyword-name",
        "else-not-upper-case",
        "keyword-name-is-empty",
        "bdd-without-keyword-call",
    )
    reserved_words = {
        3: {
            "for": reserved_error_msg("for", "'FOR' loop"),
            "end": reserved_error_msg("end", "'FOR' loop"),
        },
        4: {
            "if": uppercase_error_msg("if"),
            "else if": uppercase_error_msg("else if"),
            "else": uppercase_error_msg("else"),
            "for": reserved_error_msg("for", "'FOR' loop"),
            "end": reserved_error_msg("end", "'FOR' or 'IF'"),
        },
        5: {
            "if": uppercase_error_msg("if"),
            "else if": uppercase_error_msg("else if"),
            "else": uppercase_error_msg("else"),
            "for": reserved_error_msg("for", "'FOR' loop"),
            "end": reserved_error_msg("end", "'FOR', 'IF' or 'TRY EXCEPT'"),
            "while": uppercase_error_msg("while"),
            "continue": uppercase_error_msg("continue"),
            "return": uppercase_error_msg("return"),
            "try": reserved_error_msg("try", "'TRY EXCEPT'"),
            "except": reserved_error_msg("except", "'TRY EXCEPT'"),
            "finally": reserved_error_msg("finally", "'TRY EXCEPT'"),
        },
    }
    else_statements = {"else", "else if"}
    bdd = {"given", "when", "and", "but", "then"}

    def __init__(self):
        self.letter_pattern = re.compile(r"\W|_", re.UNICODE)
        self.inside_if_block = False
        super().__init__()

    def visit_SuiteSetup(self, node):  # noqa
        self.check_keyword_naming(node.name, node)

    visit_TestSetup = visit_Setup = visit_SuiteTeardown = visit_TestTeardown = visit_Teardown = visit_SuiteSetup

    def visit_Keyword(self, node):  # noqa
        if not node.name:
            self.report("keyword-name-is-empty", node=node)
        else:
            self.check_keyword_naming(node.name, node)
        self.generic_visit(node)

    def visit_KeywordCall(self, node):  # noqa
        if self.inside_if_block and node.keyword and node.keyword.lower() in self.else_statements:
            self.report("else-not-upper-case", node=node, col=keyword_col(node))
        self.check_keyword_naming(node.keyword, node)

    def visit_If(self, node):  # noqa
        self.inside_if_block = True
        self.generic_visit(node)
        self.inside_if_block = False

    def check_keyword_naming(self, keyword_name, node):  # noqa
        if not keyword_name or keyword_name.lstrip().startswith("#"):
            return
        if keyword_name == r"/":  # old for loop, / are interpreted as keywords
            return
        if (
            isinstance(node, KeywordCall)
            and normalize_robot_name(keyword_name, remove_prefix="builtin.") == "runkeywordif"
        ):
            for token in node.data_tokens:
                if (token.value.lower() in self.else_statements) and not token.value.isupper():
                    self.report(
                        "keyword-name-is-reserved-word",
                        keyword_name=token.value,
                        error_msg=reserved_error_msg(token.value, "'Run Keyword If'"),
                        node=node,
                        col=token.col_offset + 1,
                    )
        elif self.check_if_keyword_is_reserved(keyword_name, node):
            return
        self.check_bdd_keywords(keyword_name, node)
        normalized = remove_robot_vars(keyword_name)
        normalized = normalized.split(".")[-1]  # remove any imports ie ExternalLib.SubLib.Log -> Log
        normalized = normalized.replace("'", "")  # replace ' apostrophes
        if "_" in normalized:
            self.report("underscore-in-keyword-name", keyword_name=keyword_name, node=node)
        words = self.letter_pattern.sub(" ", normalized).split(" ")
        if self.param("wrong-case-in-keyword-name", "convention") == "first_word_capitalized":
            words = words[:1]
        if any(word[0].islower() for word in words if word):
            self.report("wrong-case-in-keyword-name", keyword_name=keyword_name, node=node)

    def check_bdd_keywords(self, keyword_name, node):
        if keyword_name.lower() not in self.bdd or isinstance(node, Keyword):
            return
        arg = node.get_token(Token.ARGUMENT)
        suffix = f". Use one space between: '{keyword_name.title()} {arg.value}'" if arg else ""
        col = token_col(node, Token.NAME, Token.KEYWORD)
        self.report("bdd-without-keyword-call", keyword_name=keyword_name, error_msg=suffix, node=node, col=col)

    def check_if_keyword_is_reserved(self, keyword_name, node):
        # if there is typo in syntax, it is interpreted as keyword
        reserved = self.reserved_words[ROBOT_VERSION.major]
        if keyword_name.lower() not in reserved:
            return False
        if keyword_name.lower() in self.else_statements and self.inside_if_block:
            return False  # handled by else-not-upper-case
        error_msg = reserved[keyword_name.lower()]
        col = keyword_col(node) if isinstance(node, KeywordCall) else keyword_col(node.header)
        self.report(
            "keyword-name-is-reserved-word",
            keyword_name=keyword_name,
            error_msg=error_msg,
            node=node,
            col=col,
        )
        return True


class SettingsNamingChecker(VisitorChecker):
    """Checker for settings and sections naming violations."""

    reports = (
        "setting-name-not-in-title-case",
        "section-name-invalid",
        "empty-library-alias",
        "duplicated-library-alias",
    )

    def __init__(self):
        self.section_name_pattern = re.compile(r"\*\*\*\s.+\s\*\*\*")
        super().__init__()

    def visit_SectionHeader(self, node):  # noqa
        name = node.data_tokens[0].value
        if not self.section_name_pattern.match(name) or not (name.istitle() or name.isupper()):
            valid_name = f"*** {node.name.title()} ***"
            self.report(
                "section-name-invalid", section_title_case=valid_name, section_upper_case=valid_name.upper(), node=node
            )

    def visit_SuiteSetup(self, node):  # noqa
        self.check_setting_name(node.data_tokens[0].value, node)

    def visit_TestSetup(self, node):  # noqa
        self.check_setting_name(node.data_tokens[0].value, node)

    def visit_Setup(self, node):  # noqa
        self.check_setting_name(node.data_tokens[0].value, node)

    def visit_Teardown(self, node):  # noqa
        self.check_setting_name(node.data_tokens[0].value, node)

    def visit_SuiteTeardown(self, node):  # noqa
        self.check_setting_name(node.data_tokens[0].value, node)

    def visit_TestTeardown(self, node):  # noqa
        self.check_setting_name(node.data_tokens[0].value, node)

    def visit_ForceTags(self, node):  # noqa
        self.check_setting_name(node.data_tokens[0].value, node)

    def visit_DefaultTags(self, node):  # noqa
        self.check_setting_name(node.data_tokens[0].value, node)

    def visit_LibraryImport(self, node):  # noqa
        self.check_setting_name(node.data_tokens[0].value, node)
        with_name = node.get_token(Token.WITH_NAME)
        if with_name is None:
            for arg in node.get_tokens(Token.ARGUMENT):
                if arg.value and arg.value == "WITH NAME":
                    self.report("empty-library-alias", node=arg, col=arg.col_offset + 1)
        else:
            if node.alias.replace(" ", "") == node.name.replace(" ", ""):  # New Name == NewName
                name_token = node.get_tokens(Token.NAME)[-1]
                self.report(
                    "duplicated-library-alias",
                    node=name_token,
                    col=name_token.col_offset + 1,
                )

    def visit_ResourceImport(self, node):  # noqa
        self.check_setting_name(node.data_tokens[0].value, node)

    def visit_VariablesImport(self, node):  # noqa
        self.check_setting_name(node.data_tokens[0].value, node)

    def visit_Documentation(self, node):  # noqa
        self.check_setting_name(node.data_tokens[0].value, node)

    def visit_Tags(self, node):  # noqa
        self.check_setting_name(node.data_tokens[0].value, node)

    def visit_Timeout(self, node):  # noqa
        self.check_setting_name(node.data_tokens[0].value, node)

    def visit_Template(self, node):  # noqa
        self.check_setting_name(node.data_tokens[0].value, node)

    def visit_Arguments(self, node):  # noqa
        self.check_setting_name(node.data_tokens[0].value, node)

    def visit_Return(self, node):  # noqa
        self.check_setting_name(node.data_tokens[0].value, node)

    def check_setting_name(self, name, node):
        if not (name.istitle() or name.isupper()):
            self.report("setting-name-not-in-title-case", setting_name=name, node=node)


class TestCaseNamingChecker(VisitorChecker):
    """Checker for test case naming violations."""

    reports = (
        "not-capitalized-test-case-title",
        "test-case-name-is-empty",
    )

    def visit_TestCase(self, node):  # noqa
        if not node.name:
            self.report("test-case-name-is-empty", node=node)
        elif not node.name[0].isupper():
            self.report("not-capitalized-test-case-title", test_name=node.name, node=node)


class VariableNamingChecker(VisitorChecker):
    """Checker for variable naming violations."""

    reports = (
        "section-variable-not-uppercase",
        "non-local-variables-should-be-uppercase",
        "hyphen-in-variable-name",
    )

    def __init__(self):
        self.set_variable_variants = {
            "settaskvariable",
            "settestvariable",
            "setsuitevariable",
            "setglobalvariable",
        }
        super().__init__()

    def visit_VariableSection(self, node):  # noqa
        for child in node.body:
            if not child.data_tokens:
                continue
            token = child.data_tokens[0]
            if token.type == Token.VARIABLE and token.value and not token.value.isupper():
                self.report(
                    "section-variable-not-uppercase",
                    variable_name=token.value,
                    lineno=token.lineno,
                    col=token.col_offset + 1,
                )

    def visit_KeywordCall(self, node):  # noqa
        for token in node.get_tokens(Token.ASSIGN):
            if "-" in token.value:
                self.report(
                    "hyphen-in-variable-name",
                    variable_name=token.value,
                    lineno=token.lineno,
                    col=token.col_offset + 1,
                )

        if not node.keyword:
            return
        if normalize_robot_name(node.keyword, remove_prefix="builtin.") in self.set_variable_variants:
            if len(node.data_tokens) < 2:
                return
            token = node.data_tokens[1]
            if token.type == Token.ARGUMENT and not token.value.isupper():
                self.report(
                    "non-local-variables-should-be-uppercase",
                    node=node,
                    col=token.col_offset + 1,
                )


class SimilarVariableChecker(VisitorChecker):
    """Checker for finding same variables with similar names."""

    reports = ("possible-variable-overwriting",)

    def __init__(self):
        self.variables = defaultdict(set)
        self.parent_name = ""
        self.parent_type = ""
        super().__init__()

    def visit_Keyword(self, node):  # noqa
        self.variables = defaultdict(set)
        self.parent_name = node.name
        self.parent_type = type(node).__name__
        self.visit_vars_and_find_similar(node)
        self.generic_visit(node)

    def visit_TestCase(self, node):  # noqa
        self.variables = defaultdict(set)
        self.parent_name = node.name
        self.parent_type = type(node).__name__
        self.visit_vars_and_find_similar(node)
        self.generic_visit(node)

    def visit_KeywordCall(self, node):  # noqa
        tokens = node.get_tokens(Token.ASSIGN)
        self.find_similar_variables(tokens, node)

    def visit_For(self, node):  # noqa
        for var in node.variables:
            self.variables[normalize_robot_var_name(var)].add(var)
        self.generic_visit(node)

    def visit_ForLoop(self, node):  # noqa
        for var in node.variables:
            self.variables[normalize_robot_var_name(var)].add(var)
        self.generic_visit(node)

    def visit_vars_and_find_similar(self, node):
        """
        Creates a dictionary `variables` with normalized variable name as a key
        and ads a list of all detected variations of this variable in the node as a value,
        then it checks if similar variable was found.
        """
        for child in node.body:
            # read arguments from Test Case or Keyword
            if isinstance(child, Arguments):
                for token in child.get_tokens(Token.ARGUMENT):
                    self.variables[normalize_robot_var_name(token.value)].add(token.value)

    def find_similar_variables(self, tokens, node):
        for token in tokens:
            normalized_token = normalize_robot_var_name(token.value)
            if normalized_token in self.variables and token.value not in self.variables[normalized_token]:
                self.report(
                    "possible-variable-overwriting",
                    variable_name=token.value,
                    block_name=self.parent_name,
                    block_type=self.parent_type,
                    node=node,
                    lineno=token.lineno,
                    col=token.col_offset,
                )
            self.variables[normalized_token].add(token.value)


class DeprecatedStatementChecker(VisitorChecker):
    """Checker for deprecated statements."""

    reports = ("deprecated-statement",)
<<<<<<< HEAD
    depreccated_st = {5: {"[Return]"}}
    deprecated_kws = {
        4: {"runkeywordunless": "IF"},
=======
    deprecated_statements = {5: {"[Return]"}}
    deprecated_keywords = {
>>>>>>> 5b6bccfc
        5: {
            "runkeywordunless": "IF",
            "runkeywordif": "IF",
            "exitforloop": "BREAK",
            "exitforloopif": "IF and BREAK",
            "continueforloop": "CONTINUE",
            "continueforloopif": "IF and CONTINUE",
            "returnfromkeyword": "RETURN",
            "returnfromkeywordif": "IF and RETURN",
        },
    }

    def visit_KeywordCall(self, node):  # noqa
        self.check_if_keyword_is_deprecated(node.keyword, node)

    def visit_SuiteSetup(self, node):  # noqa
        self.check_if_keyword_is_deprecated(node.name, node)

    visit_TestSetup = visit_Setup = visit_SuiteTeardown = visit_TestTeardown = visit_Teardown = visit_SuiteSetup

    def visit_Return(self, node):  # noqa
        """For RETURN use visit_ReturnStatement - visit_Return will most likely visit RETURN in the future"""
        self.report(
            "deprecated-statement",
            statement_name="[Return]",
            alternative="RETURN",
            node=node,
            col=token_col(node, Token.RETURN),
            version="5.*",
        )

    def check_if_keyword_is_deprecated(self, keyword_name, node):
        normalized_keyword_name = normalize_robot_name(keyword_name, remove_prefix="builtin.")
        deprecated_statements = self.deprecated_kws.get(ROBOT_VERSION.major, {})
        if normalized_keyword_name in deprecated_statements:
            alternative = deprecated_statements[normalized_keyword_name]
            col = token_col(node, Token.NAME, Token.KEYWORD)
            self.report(
                "deprecated-statement",
                statement_name=keyword_name,
                alternative=alternative,
                node=node,
                col=col,
                version=f"{ROBOT_VERSION.major}.*",
            )<|MERGE_RESOLUTION|>--- conflicted
+++ resolved
@@ -678,14 +678,8 @@
     """Checker for deprecated statements."""
 
     reports = ("deprecated-statement",)
-<<<<<<< HEAD
-    depreccated_st = {5: {"[Return]"}}
-    deprecated_kws = {
+    deprecated_keywords = {
         4: {"runkeywordunless": "IF"},
-=======
-    deprecated_statements = {5: {"[Return]"}}
-    deprecated_keywords = {
->>>>>>> 5b6bccfc
         5: {
             "runkeywordunless": "IF",
             "runkeywordif": "IF",
@@ -719,7 +713,7 @@
 
     def check_if_keyword_is_deprecated(self, keyword_name, node):
         normalized_keyword_name = normalize_robot_name(keyword_name, remove_prefix="builtin.")
-        deprecated_statements = self.deprecated_kws.get(ROBOT_VERSION.major, {})
+        deprecated_statements = self.deprecated_keywords.get(ROBOT_VERSION.major, {})
         if normalized_keyword_name in deprecated_statements:
             alternative = deprecated_statements[normalized_keyword_name]
             col = token_col(node, Token.NAME, Token.KEYWORD)
