--- conflicted
+++ resolved
@@ -179,13 +179,8 @@
                 if self.param("not-allowed-char-in-name", "pattern").search(node.name[index]):
                     self.report(
                         "not-allowed-char-in-name",
-<<<<<<< HEAD
-                        node.name[index],
-                        f"'{node.name}' {name_of_node}",
-=======
                         character=node.name[index],
                         block_name=name_of_node,
->>>>>>> 00642d97
                         node=node,
                         col=node.col_offset + index + 1,
                     )
