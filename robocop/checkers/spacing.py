"""
Spacing checkers
"""
import re
from collections import Counter

from robot.api import Token
from robot.parsing.model.blocks import Keyword, TestCase
from robot.parsing.model.statements import Comment, EmptyLine
from robot.parsing.model.visitor import ModelVisitor

from robocop.checkers import RawFileChecker, VisitorChecker
from robocop.rules import Rule, RuleParam, RuleSeverity
from robocop.utils import token_col, get_section_name
from robocop.utils.misc import ROBOT_VERSION

rules = {
    "1001": Rule(
        rule_id="1001",
        name="trailing-whitespace",
        msg="Trailing whitespace at the end of line",
        severity=RuleSeverity.WARNING,
    ),
    "1002": Rule(
        rule_id="1002",
        name="missing-trailing-blank-line",
        msg="Missing trailing blank line at the end of file",
        severity=RuleSeverity.WARNING,
    ),
    "1003": Rule(
        RuleParam(
            name="empty_lines",
            default=2,
            converter=int,
            desc="number of empty lines required between sections",
        ),
        rule_id="1003",
        name="empty-lines-between-sections",
        msg="Invalid number of empty lines between sections ({{ empty_lines }}/{{ allowed_empty_lines }})",
        severity=RuleSeverity.WARNING,
    ),
    "1004": Rule(
        RuleParam(
            name="empty_lines",
            default=1,
            converter=int,
            desc="number of empty lines required between test cases",
        ),
        rule_id="1004",
        name="empty-lines-between-test-cases",
        msg="Invalid number of empty lines between test cases ({{ empty_lines }}/{{ allowed_empty_lines }})",
        severity=RuleSeverity.WARNING,
    ),
    "1005": Rule(
        RuleParam(
            name="empty_lines",
            default=1,
            converter=int,
            desc="number of empty lines required between keywords",
        ),
        rule_id="1005",
        name="empty-lines-between-keywords",
        msg="Invalid number of empty lines between keywords ({{ empty_lines }}/{{ allowed_empty_lines }})",
        severity=RuleSeverity.WARNING,
    ),
    "1006": Rule(
        rule_id="1006",
        name="mixed-tabs-and-spaces",
        msg="Inconsistent use of tabs and spaces in file",
        severity=RuleSeverity.WARNING,
    ),
    "1007": Rule(
        rule_id="1007", name="uneven-indent", msg="Line is {{ over_or_under }}-indented", severity=RuleSeverity.WARNING
    ),
    "1008": Rule(rule_id="1008", name="bad-indent", msg="Indent expected", severity=RuleSeverity.ERROR),
    "1009": Rule(
        RuleParam(
            name="empty_lines",
            default=0,
            converter=int,
            desc="number of empty lines allowed after section header",
        ),
        rule_id="1009",
        name="empty-line-after-section",
<<<<<<< HEAD
        msg="Too many empty lines after '%s' section header (%d/%d)",
=======
        msg="Too many empty lines after section header ({{ empty_lines }}/{{ allowed_empty_lines }})",
>>>>>>> 00642d97
        severity=RuleSeverity.WARNING,
        docs_args=("*** X ***",),
    ),
    "1010": Rule(
        rule_id="1010",
        name="too-many-trailing-blank-lines",
        msg="Too many blank lines at the end of file",
        severity=RuleSeverity.WARNING,
    ),
    "1011": Rule(
        rule_id="1011",
        name="misaligned-continuation",
        msg="Continuation marker should be aligned with starting row",
        severity=RuleSeverity.WARNING,
    ),
    "1012": Rule(
        RuleParam(
            name="empty_lines",
            default=1,
            converter=int,
            desc="number of allowed consecutive empty lines",
        ),
        rule_id="1012",
        name="consecutive-empty-lines",
        msg="Too many empty lines ({{ empty_lines }}/{{ allowed_empty_lines }})",
        severity=RuleSeverity.WARNING,
    ),
    "1013": Rule(
        rule_id="1013",
        name="empty-lines-in-statement",
        msg="Multi-line statement with empty lines",
        severity=RuleSeverity.WARNING,
    ),
    "1014": Rule(
        rule_id="1014",
        name="variable-should-be-left-aligned",
        msg="Variable in Variable section should be left aligned",
        severity=RuleSeverity.ERROR,
        version=">=4.0",
    ),
    "1015": Rule(
        rule_id="1015",
        name="misaligned-continuation-row",
        msg="Each next continuation line should be aligned with the previous one",
        severity=RuleSeverity.WARNING,
    ),
    "1016": Rule(
        rule_id="1016",
        name="suite-setting-should-be-left-aligned",
        msg="Setting in Settings section should be left aligned",
        severity=RuleSeverity.ERROR,
        version=">=4.0",
    ),
}


class InvalidSpacingChecker(RawFileChecker):
    """Checker for trailing spaces and lines."""

    reports = (
        "trailing-whitespace",
        "missing-trailing-blank-line",
        "too-many-trailing-blank-lines",
    )

    def __init__(self):
        self.raw_lines = []
        super().__init__()

    def parse_file(self):
        self.raw_lines = []
        super().parse_file()
        if self.raw_lines:
            last_line = self.raw_lines[-1]
            if last_line in ["\n", "\r", "\r\n"]:
                self.report("too-many-trailing-blank-lines", lineno=len(self.raw_lines) + 1)
                return
            empty_lines = 0
            for line in self.raw_lines[::-1]:
                if not line.strip():
                    empty_lines += 1
                else:
                    break
                if empty_lines > 1:
                    self.report("too-many-trailing-blank-lines", lineno=len(self.raw_lines))
                    return
            if not empty_lines and not last_line.endswith(("\n", "\r")):
                self.report("missing-trailing-blank-line", lineno=len(self.raw_lines))

    def check_line(self, line, lineno):
        self.raw_lines.append(line)

        stripped_line = line.rstrip("\n\r")
        if stripped_line and stripped_line[-1] in [" ", "\t"]:
            self.report("trailing-whitespace", lineno=lineno, col=len(stripped_line))


class EmptyLinesChecker(VisitorChecker):
    """Checker for invalid spacing."""

    reports = (
        "empty-lines-between-sections",
        "empty-lines-between-test-cases",
        "empty-lines-between-keywords",
        "empty-line-after-section",
        "consecutive-empty-lines",
        "empty-lines-in-statement",
    )

    def verify_empty_lines(self, node, check_leading=True):
        """Verify number of consecutive empty lines inside node. Return number of trailing empty lines."""
        empty_lines = 0
        prev_node = None
        non_empty = check_leading  # if check_leading is set to False, we ignore leading empty lines
        for child in node.body:
            if isinstance(child, EmptyLine):
                if not non_empty:
                    continue
                empty_lines += 1
                prev_node = child
            else:
                non_empty = True
                if empty_lines > self.param("consecutive-empty-lines", "empty_lines"):
                    self.report(
                        "consecutive-empty-lines",
                        empty_lines=empty_lines,
                        allowed_empty_lines=self.param("consecutive-empty-lines", "empty_lines"),
                        node=prev_node,
                    )
                empty_lines = 0
        return empty_lines

    def visit_Statement(self, node):  # noqa
        prev_token = None
        for token in node.tokens:
            if token.type == Token.EOL:
                if prev_token:
                    self.report("empty-lines-in-statement", node=token)
                prev_token = token
            else:
                prev_token = None

    def visit_VariableSection(self, node):  # noqa
        self.verify_empty_lines(node, check_leading=False)
        self.generic_visit(node)

    def visit_SettingSection(self, node):  # noqa
        self.verify_empty_lines(node, check_leading=False)
        self.generic_visit(node)

    def verify_empty_lines_between_nodes(self, node, node_type, issue_name, allowed_empty_lines):
        last_index = len(node.body) - 1
        for index, child in enumerate(node.body):
            if not isinstance(child, node_type):
                continue
            empty_lines = self.verify_empty_lines(child)
            if allowed_empty_lines not in (empty_lines, -1) and index < last_index:
                self.report(
                    issue_name,
                    empty_lines=empty_lines,
                    allowed_empty_lines=allowed_empty_lines,
                    lineno=child.end_lineno,
                )
        self.generic_visit(node)

    def visit_TestCaseSection(self, node):  # noqa
        allowed_lines = -1 if self.templated_suite else self.param("empty-lines-between-test-cases", "empty_lines")
        self.verify_empty_lines_between_nodes(node, TestCase, "empty-lines-between-test-cases", allowed_lines)

    def visit_KeywordSection(self, node):  # noqa
        self.verify_empty_lines_between_nodes(
            node,
            Keyword,
            "empty-lines-between-keywords",
            self.param("empty-lines-between-keywords", "empty_lines"),
        )

    def visit_File(self, node):  # noqa
        for section in node.sections:
            self.check_empty_lines_after_section(section)
        for section in node.sections[:-1]:
            if not section.header:  # for comment section
                continue
            empty_lines = 0
            for child in reversed(section.body):
                if isinstance(child, (Keyword, TestCase)):
                    for statement in reversed(child.body):
                        if isinstance(statement, EmptyLine):
                            empty_lines += 1
                        else:
                            break
                if isinstance(child, EmptyLine):
                    empty_lines += 1
                elif isinstance(child, Comment):
                    continue
                else:
                    break
            if empty_lines != self.param("empty-lines-between-sections", "empty_lines"):
                self.report(
                    "empty-lines-between-sections",
                    empty_lines=empty_lines,
                    allowed_empty_lines=self.param("empty-lines-between-sections", "empty_lines"),
                    lineno=section.end_lineno,
                )
        super().visit_File(node)

    def check_empty_lines_after_section(self, section):
        empty_lines = []
        for child in section.body:
            if not isinstance(child, EmptyLine):
                break
            empty_lines.append(child)
        else:
            return
        if len(empty_lines) > self.param("empty-line-after-section", "empty_lines"):
            self.report(
                "empty-line-after-section",
<<<<<<< HEAD
                get_section_name(section),
                len(empty_lines),
                self.param("empty-line-after-section", "empty_lines"),
=======
                empty_lines=len(empty_lines),
                allowed_empty_lines=self.param("empty-line-after-section", "empty_lines"),
>>>>>>> 00642d97
                node=empty_lines[-1],
            )


class InconsistentUseOfTabsAndSpacesChecker(VisitorChecker, ModelVisitor):
    """Checker for inconsistent use of tabs and spaces."""

    reports = ("mixed-tabs-and-spaces",)

    def __init__(self):
        self.found, self.tabs, self.spaces = False, False, False
        super().__init__()

    def visit_File(self, node):  # noqa
        self.found, self.tabs, self.spaces = False, False, False
        super().visit_File(node)

    def visit_Statement(self, node):  # noqa
        if self.found:
            return
        for token in node.get_tokens(Token.SEPARATOR):
            self.tabs = "\t" in token.value or self.tabs
            self.spaces = " " in token.value or self.spaces

            if self.tabs and self.spaces:
                self.report("mixed-tabs-and-spaces", node=node, lineno=1)
                self.found = True
                break


class UnevenIndentChecker(VisitorChecker):
    """Checker for indentation violations."""

    reports = (
        "uneven-indent",
        "bad-indent",
    )

    HEADERS = {
        Token.ARGUMENTS,
        Token.DOCUMENTATION,
        Token.SETUP,
        Token.TIMEOUT,
        Token.TEARDOWN,
        Token.TEMPLATE,
        Token.TAGS,
    }

    def visit_TestCaseSection(self, node):  # noqa
        self.check_standalone_comments_indent(node)

    def visit_KeywordSection(self, node):  # noqa
        self.check_standalone_comments_indent(node)

    def check_standalone_comments_indent(self, node):
        # comments before first test case / keyword
        for child in node.body:
            if (
                getattr(child, "type", "") == Token.COMMENT
                and getattr(child, "tokens", None)
                and child.tokens[0].type == Token.SEPARATOR
            ):
                self.report(
                    "uneven-indent",
                    over_or_under="over",
                    node=child,
                    col=token_col(child, Token.COMMENT),
                )
        self.generic_visit(node)

    def visit_TestCase(self, node):  # noqa
        self.check_indents(node)
        self.generic_visit(node)

    def visit_Keyword(self, node):  # noqa
        if not node.name.lstrip().startswith("#"):
            self.check_indents(node)
        self.generic_visit(node)

    def visit_ForLoop(self, node):  # noqa
        column_index = 2 if node.end is not None else 0
        self.check_indents(node, node.header.tokens[1].col_offset + 1, column_index)

    def visit_For(self, node):  # noqa
        column_index = 2 if node.end is not None else 0
        self.check_indents(node, node.header.tokens[1].col_offset + 1, column_index)

    def visit_If(self, node):  # noqa
        column_index = 2 if node.end is not None else 0
        self.check_indents(node, node.header.tokens[1].col_offset + 1, column_index)

    @staticmethod
    def get_indent(node):
        tokens = node.tokens if hasattr(node, "tokens") else node.header.tokens
        indent_len = 0
        for token in tokens:
            if token.type != Token.SEPARATOR:
                break
            indent_len += len(token.value.expandtabs(4))
        return indent_len

    def check_indents(self, node, req_indent=0, column_index=0, previous_indent=None):
        indents = []
        header_indents = []
        templated = self.is_templated(node)
        end_of_block = self.find_block_end(node) if not column_index else len(node.body)
        for index, child in enumerate(node.body):
            if index == end_of_block:
                break
            if child.lineno == node.lineno or isinstance(child, EmptyLine):
                continue
            indent_len = self.get_indent(child)
            if indent_len is None:
                continue
            if hasattr(child, "type") and child.type in UnevenIndentChecker.HEADERS:
                if templated:
                    header_indents.append((indent_len, child))
                else:
                    indents.append((indent_len, child))
            else:
                if indent_len < req_indent:
                    self.report("bad-indent", node=child)
                else:
                    indents.append((indent_len, child))
        if not column_index:
            self.validate_standalone_comments(node.body[end_of_block:])
        previous_indent = self.validate_indent_lists(indents, previous_indent)
        if templated:
            self.validate_indent_lists(header_indents)
        if getattr(node, "orelse", None):
            self.check_indents(node.orelse, req_indent, column_index, previous_indent)

    def validate_indent_lists(self, indents, previous_indent=None):
        counter = Counter(indent[0] for indent in indents)
        if previous_indent:  # in case of continuing blocks, ie if else blocks, remember the indent
            counter = previous_indent + counter
        elif len(indents) < 2:
            return counter
        if len(counter) == 1:  # everything have the same indent
            return counter
        common_indent = counter.most_common(1)[0][0]
        for indent in indents:
            if indent[0] != common_indent:
                self.report(
                    "uneven-indent",
                    over_or_under="over" if indent[0] > common_indent else "under",
                    node=indent[1],
                    col=indent[0] + 1,
                )
        return counter

    def validate_standalone_comments(self, comments_and_eols):
        """
        Report any comment that does not start from col 1.

        :param comments_and_eols: list of comments and empty lines (outside keyword and test case definitions)
        """
        for child in comments_and_eols:
            if getattr(child, "type", "invalid") != Token.COMMENT:
                continue
            col = token_col(child, Token.COMMENT)
            if col != 1:
                self.report("uneven-indent", over_or_under="over", node=child, col=col)

    @staticmethod
    def find_block_end(node):
        """
        Find where the keyword/test case/block ends. If there are only comments and new lines left, the
        first comment that starts from col 1 is considered outside your block::

            Keyword
                Line
                # comment
                Other Line
               # comment belonging to Keyword

            # This should not belong to Keyword
              # Since there was comment starting from col 1, this comment is also outside block
        """
        for index, child in reversed(list(enumerate(node.body))):
            node_type = getattr(child, "type", "")
            if not node_type:
                return len(node.body) - 1
            if node_type not in (Token.COMMENT, Token.EOL):
                break
        else:
            return len(node.body) - 1
        for block_index, child in enumerate(node.body[index + 1 :]):
            if getattr(child, "type", "invalid") == Token.COMMENT and token_col(child, Token.COMMENT) == 1:
                return block_index + index + 1
        return len(node.body) - 1

    @staticmethod
    def is_templated(node):
        if not isinstance(node, TestCase):
            return False
        for child in node.body:
            if hasattr(child, "type") and child.type == "TEMPLATE":
                return True
        return False


class MisalignedContinuation(VisitorChecker, ModelVisitor):
    """Checker for misaligned continuation line markers."""

    reports = (
        "misaligned-continuation",
        "misaligned-continuation-row",
    )

    def visit_Statement(self, node):  # noqa
        if not node.data_tokens:
            return
        starting_row = self.get_indent(node.tokens)
        first_column, indent = 0, 0
        for index, line in enumerate(node.lines):
            if index == 0:
                starting_row = self.get_indent(line)
                if node.type == Token.TAGS:
                    first_column = self.first_line_indent(line, node.type, Token.ARGUMENT)
                continue
            indent = 0
            for token in line:
                if token.type == Token.SEPARATOR:  # count possible indent before or after ...
                    indent += len(token.value.expandtabs(4))
                elif token.type == Token.CONTINUATION:
                    if indent != starting_row:
                        self.report(
                            "misaligned-continuation",
                            lineno=token.lineno,
                            col=token.col_offset + 1,
                        )
                        break
                    indent = 0
                elif token.type != Token.EOL and token.value.strip():  # ignore trailing whitespace
                    if first_column:
                        if indent != first_column:
                            self.report(
                                "misaligned-continuation-row",
                                node=token,
                                col=token.col_offset + 1,
                            )
                    else:
                        first_column = indent
                    break  # check only first value

    @staticmethod
    def get_indent(tokens):
        indent_len = 0
        for token in tokens:
            if token.type != Token.SEPARATOR:
                break
            indent_len += len(token.value.expandtabs(4))
        return indent_len

    @staticmethod
    def first_line_indent(tokens, from_tok, search_for):
        """
        Find indent required for other lines to match indentation of first line.

        [from_token]     <search_for>
        ...<-   pos   ->

        :param tokens: statement first line tokens
        :param from_tok: start counting separator after finding from_tok token
        :param search_for: stop counting after finding search_for token
        :return: pos: length of indent
        """
        pos = 0
        found = False
        for token in tokens:
            if not found:
                if token.type == from_tok:
                    found = True
                    # subtract 3 to adjust for ... length in 2nd line
                    pos += len(token.value) - 3
            elif token.type == Token.SEPARATOR:
                pos += len(token.value.expandtabs(4))
            elif token.type == search_for:
                return pos
        return 0  # 0 will ignore first line indent and compare to 2nd line only


class LeftAlignedChecker(VisitorChecker):
    """Checker for left align."""

    reports = (
        "variable-should-be-left-aligned",
        "suite-setting-should-be-left-aligned",
    )

    suite_settings = {
        "documentation": "Documentation",
        "suitesetup": "Suite Setup",
        "suiteteardown": "Suite Teardown",
        "metadata": "Metadata",
        "testsetup": "Test Setup",
        "testteardown": "Test Teardown",
        "testtemplate": "Test Template",
        "testtimeout": "Test Timeout",
        "forcetags": "Force Tags",
        "defaulttags": "Default Tags",
        "library": "Library",
        "resource": "Resource",
        "variables": "Variables",
    }

    def visit_VariableSection(self, node):  # noqa
        for child in node.body:
            if not child.data_tokens:
                continue
            token = child.data_tokens[0]
            if token.type == Token.VARIABLE and (token.value == "" or token.value.startswith(" ")):
                if token.value or not child.get_token(Token.ARGUMENT):
                    pos = len(token.value) - len(token.value.lstrip()) + 1
                else:
                    pos = child.get_token(Token.ARGUMENT).col_offset + 1
                self.report("variable-should-be-left-aligned", lineno=token.lineno, col=pos)

    def visit_SettingSection(self, node):  # noqa
        for child in node.body:
            # suite_sett_cand = setting_error.replace(' ', '').lower()
            # for setting in self.suite_settings:
            #     if suite_sett_cand.startswith(setting):
            #         if setting_error[0].strip():  # filter out "suite-setting-should-be-left-aligned"
            if ROBOT_VERSION.major == 3:
                if child.error and "Non-existing setting" in child.error:
                    self.parse_error(child, child.error)
            else:
                for error in child.errors:
                    if "Non-existing setting" in error:
                        self.parse_error(child, error)

    def parse_error(self, node, error):
        setting_error = re.search("Non-existing setting '(.*)'.", error)
        if not setting_error:
            return
        setting_error = setting_error.group(1)
        if not setting_error:
            setting_cand = node.get_token(Token.COMMENT)
            if setting_cand and setting_cand.value.replace(" ", "").lower() in self.suite_settings:
                self.report(
                    "suite-setting-should-be-left-aligned",
                    node=setting_cand,
                    col=setting_cand.col_offset + 1,
                )
        elif not setting_error[0].strip():  # starts with space/tab
            suite_sett_cand = setting_error.replace(" ", "").lower()
            for setting in self.suite_settings:
                if suite_sett_cand.startswith(setting):
                    indent = len(setting_error) - len(setting_error.lstrip())
                    self.report(
                        "suite-setting-should-be-left-aligned",
                        node=node,
                        col=indent + 1,
                    )
                    break<|MERGE_RESOLUTION|>--- conflicted
+++ resolved
@@ -82,13 +82,9 @@
         ),
         rule_id="1009",
         name="empty-line-after-section",
-<<<<<<< HEAD
-        msg="Too many empty lines after '%s' section header (%d/%d)",
-=======
-        msg="Too many empty lines after section header ({{ empty_lines }}/{{ allowed_empty_lines }})",
->>>>>>> 00642d97
-        severity=RuleSeverity.WARNING,
-        docs_args=("*** X ***",),
+        msg="Too many empty lines after '{{ section_name }}' section header "
+            "({{ empty_lines }}/{{ allowed_empty_lines }})",
+        severity=RuleSeverity.WARNING,
     ),
     "1010": Rule(
         rule_id="1010",
@@ -304,14 +300,9 @@
         if len(empty_lines) > self.param("empty-line-after-section", "empty_lines"):
             self.report(
                 "empty-line-after-section",
-<<<<<<< HEAD
-                get_section_name(section),
-                len(empty_lines),
-                self.param("empty-line-after-section", "empty_lines"),
-=======
+                section_name=get_section_name(section),
                 empty_lines=len(empty_lines),
                 allowed_empty_lines=self.param("empty-line-after-section", "empty_lines"),
->>>>>>> 00642d97
                 node=empty_lines[-1],
             )
 
