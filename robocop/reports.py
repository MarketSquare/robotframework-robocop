"""
Reports are configurable summaries after Robocop scan. For example, it can be a total number of issues discovered.
They are dynamically loaded during setup according to a command line configuration.

Each report class collects rules messages from linter and parses it. At the end of the scan it will print the report.

To enable report use ``-r`` / ``--report`` argument and the name of the report.
You can use separate arguments (``-r report1 -r report2``) or comma-separated list (``-r report1,report2``). Example::

    robocop --report rules_by_id,some_other_report path/to/file.robot

To enable all reports use ``--report all``.
"""
<<<<<<< HEAD
import json
=======
import inspect
import sys
>>>>>>> 052b0bc3
from collections import defaultdict
from datetime import datetime
from operator import itemgetter
from pathlib import Path
from timeit import default_timer as timer
from warnings import warn

import pytz
from dateutil import tz

import robocop.exceptions
from robocop.rules import Message
from robocop.version import __version__


class Report:
    def configure(self, name, value):
        raise robocop.exceptions.ConfigGeneralError(
            f"Provided param '{name}' for report '{getattr(self, 'name')}' does not exist"
        )  # noqa

    def add_message(self, *args):
        pass


def get_reports(configured_reports):
    """
    Returns dictionary with list of valid, enabled reports (listed in `configured_reports` set of str).
    If `configured_reports` contains `all` then all reports are enabled.
    Report is considered valid if it inherits from `Report` class
    and contains both `name` and `description` attributes.
    """
    reports = {}
    classes = inspect.getmembers(sys.modules[__name__], inspect.isclass)
    for report_class in classes:
        if not issubclass(report_class[1], Report):
            continue
        report = report_class[1]()
        if not hasattr(report, "name") or not hasattr(report, "description"):
            continue
        if "all" in configured_reports or report.name in configured_reports:
            reports[report.name] = report
    return reports


def list_reports(reports):
    """Returns description of enabled reports."""
    sorted_by_name = sorted(reports.values(), key=lambda x: x.name)
    available_reports = "Available reports:\n"
    available_reports += "\n".join(f"{report.name:20} - {report.description}" for report in sorted_by_name) + "\n"
    available_reports += "all" + " " * 18 + "- Turns on all available reports"
    return available_reports


class RulesByIdReport(Report):
    """
    Report name: ``rules_by_id``

    Report that groups linter rules messages by rule id and prints it ordered by most common message.
    Example::

        Issues by ID:
        W0502 (too-little-calls-in-keyword) : 5
        W0201 (missing-doc-keyword)         : 4
        E0401 (parsing-error)               : 3
        W0301 (not-allowed-char-in-name)    : 2
        E0901 (keyword-after-return)        : 1
    """

    def __init__(self):
        self.name = "rules_by_id"
        self.description = "Groups detected issues by rule id and prints it ordered by most common"
        self.message_counter = defaultdict(int)

    def add_message(self, message: Message):  # noqa
        self.message_counter[message.get_fullname()] += 1

    def get_report(self) -> str:
        message_counter_ordered = sorted(self.message_counter.items(), key=itemgetter(1), reverse=True)
        report = "\nIssues by ID:\n"
        if not message_counter_ordered:
            report += "No issues found."
            return report
        longest_name = max(len(msg[0]) for msg in message_counter_ordered)
        report += "\n".join(f"{message:{longest_name}} : {count}" for message, count in message_counter_ordered)
        return report


class RulesBySeverityReport(Report):
    """
    Report name: ``rules_by_error_type``

    Report that groups linter rules messages by severity and prints total of issues per every severity level.

    Example::

        Found 15 issues: 11 WARNINGs, 4 ERRORs.
    """

    def __init__(self):
        self.name = "rules_by_error_type"
        self.description = "Prints total number of issues grouped by severity"
        self.severity_counter = defaultdict(int)

    def add_message(self, message: Message):
        self.severity_counter[message.severity] += 1

    def get_report(self) -> str:
        issues_count = sum(self.severity_counter.values())
        if not issues_count:
            return "\nFound 0 issues."

        report = "\nFound 1 issue: " if issues_count == 1 else f"\nFound {issues_count} issues: "
        warning_types = []
        for severity, count in self.severity_counter.items():
            plural = "" if count == 1 else "s"
            warning_types.append(f"{count} {severity.name}{plural}")
        report += ", ".join(warning_types)
        report += "."
        return report


class ReturnStatusReport(Report):
    """
    Report name: ``return_status``

    Report that checks if number of returned rules messages for given severity value does not exceed preset threshold.
    That information is later used as a return status from Robocop.
    """

    def __init__(self):
        self.name = "return_status"
        self.description = "Checks if number of specific issues exceed quality gate limits"
        self.return_status = 0
        self.counter = RulesBySeverityReport()
        self.quality_gate = {"E": 0, "W": 0, "I": -1}

    def configure(self, name, value):
        if name not in ["quality_gate", "quality_gates"]:
            super().configure(name, value)
        for val in value.split(":"):
            try:
                name, count = val.split("=", maxsplit=1)
                if name.upper() in self.quality_gate:
                    self.quality_gate[name.upper()] = int(count)
            except ValueError:
                continue

    def add_message(self, message: Message):
        self.counter.add_message(message)

    def get_report(self):
        for severity, count in self.counter.severity_counter.items():
            threshold = self.quality_gate.get(severity.value, 0)
            if -1 < threshold < count:
                self.return_status += count - threshold
        self.return_status = min(self.return_status, 255)


class TimeTakenReport(Report):
    """
    Report name: ``scan_timer``

    Report that returns Robocop execution time

    Example::

        Scan finished in 0.054s.
    """

    def __init__(self):
        self.name = "scan_timer"
        self.description = "Returns Robocop execution time"
        self.start_time = timer()

    def get_report(self) -> str:
        return f"\nScan finished in {timer() - self.start_time:.3f}s."


class JsonReport(Report):
    """
    Report name: ``json_report``

    Report that returns list of found issues in JSON format.
    """

    def __init__(self):
        self.name = "json_report"
        self.description = "Accumulates found issues in JSON format"
        self.issues = []

    def add_message(self, message: Message):
        self.issues.append(message.to_json())

    def get_report(self):
        return None


class FileStatsReport(Report):
    """
    Report name: ``file_stats``

    Report that displays overall statistics about number of processed files.

    Example::

        Processed 7 files from which 5 files contained issues.
    """

    def __init__(self):
        self.name = "file_stats"
        self.description = "Prints overall statistics about number of processed files"
        self.files_count = 0
        self.files_with_issues = set()

    def add_message(self, message: Message):
        self.files_with_issues.add(message.source)

    def get_report(self) -> str:
        if not self.files_count:
            return "\nNo files were processed."
        plural_files = "s" if self.files_count > 1 else ""
        if not self.files_with_issues:
            return f"\nProcessed {self.files_count} file{plural_files} but no issues were found."

        plural_files_with_issues = "" if len(self.files_with_issues) == 1 else "s"
        return (
            f"\nProcessed {self.files_count} file{plural_files} from which {len(self.files_with_issues)} "
            f"file{plural_files_with_issues} contained issues."
        )


class RobocopVersionReport(Report):
    """
    Report name: ``version``

    Report that returns Robocop version.

    Example::

        Report generated by Robocop version: 2.0.2
    """

    def __init__(self):
        self.name = "version"
        self.description = "Returns Robocop version"

    def get_report(self) -> str:
        return f"\nReport generated by Robocop version: {__version__}"


class TimestampReport(Report):
    """
    Report name: ``timestamp``

    Report that returns Robocop execution timestamp.
    Timestamp follows local time in format of
    `Year-Month-Day Hours(24-hour clock):Minutes:Seconds ±hh:mm UTC offset` as default.

    Example::

        Reported: 2022-07-10 21:25:00 +0300

    Both of default values, ``timezone`` and ``format`` can be configured by
    ``-c/--configure`` and ``timestamp:timezone:"<timezone name>"`` and/or ``timestamp:format:"<format string>"``::

        robocop --configure timestamp:timezone:"Europe/Paris" --configure timestamp:format:"%Y-%m-%d %H:%M:%S %Z %z"

    This yields following timestamp report::

         Reported: 2022-07-10 20:38:10 CEST +0200

    For timezone names,
    see: https://en.wikipedia.org/wiki/List_of_tz_database_time_zones

    For timestamp formats,
    see: https://docs.python.org/3/library/datetime.html#strftime-and-strptime-format-codes

    Useful configurations::

        Local time to ISO 8601 format:
        robocop --configure timestamp:format:"%Y-%m-%dT%H:%M:%S%z"

        UTC time:
        robocop --configure timestamp:timezone:"UTC" --configure timestamp:format:"%Y-%m-%dT%H:%M:%S %Z %z"

        Timestamp with high precision:
        robocop --configure timestamp:format:"%Y-%m-%dT%H:%M:%S.%f %z"

        12-hour clock:
        robocop --configure timestamp:format:"%Y-%m-%d %I:%M:%S %p %Z %z"

        More human readable format 'On 10 July 2022 07:26:24 +0300':
        robocop --configure timestamp:format:"On %d %B %Y %H:%M:%S %z"

    """

    def __init__(self):
        self.name = "timestamp"
        self.description = "Returns Robocop execution timestamp."
        self.timezone = "local"
        self.format = "%Y-%m-%d %H:%M:%S %z"

    def configure(self, name, value):
        if name == "timezone":
            self.timezone = value
        elif name == "format":
            if value:
                self.format = value
            else:
                warn("Empty format string for `timestamp` report does not make sense. Default format used.")
        else:
            super().configure(name, value)

    def get_report(self) -> str:
        return f"Reported: {self._get_timestamp()}"

    def _get_timestamp(self) -> str:
        try:
            timezone = tz.tzlocal() if self.timezone == "local" else pytz.timezone(self.timezone)
            return datetime.now(timezone).strftime(self.format)
        except pytz.exceptions.UnknownTimeZoneError as err:
            raise robocop.exceptions.ConfigGeneralError(
                f"Provided timezone '{self.timezone}' for report '{getattr(self, 'name')}' is not valid. "
                "Use timezone names like `Europe\Helsinki`."
                "See: https://en.wikipedia.org/wiki/List_of_tz_database_time_zone"
            ) from err  # noqa


class SarifReport(Report):
    """
    Report name: ``sarif``

    Report that generates SARIF output file.
    All fields required by Github Code Scanning are supported. The output file will be generated
    in the current working directory with the ``.sarif.json`` name.

    You can configure output directory and report filename::

        robocop --configure sarif:output_dir=C:/sarif_reports --configure sarif:report_filename=.sarif

    """

    SCHEMA_VERSION = "2.1.0"
    SCHEMA = f"https://json.schemastore.org/sarif-{SCHEMA_VERSION}.json"

    def __init__(self):
        self.name = "sarif"
        self.description = "Generate SARIF output file"
        self.output_dir = None
        self.report_filename = ".sarif.json"
        self.issues = []

    def configure(self, name, value):
        if name == "output_dir":
            self.output_dir = Path(value)
            self.output_dir.mkdir(parents=True, exist_ok=True)
        elif name == "report_filename":
            self.report_filename = value
        else:
            super().configure(name, value)

    @staticmethod
    def map_severity_to_level(severity):
        return {"WARNING": "warning", "ERROR": "error", "info": "note"}[severity.name]

    def get_rule_desc(self, rule):
        return {
            "id": rule.rule_id,
            "name": rule.name,
            "helpUri": f"https://robocop.readthedocs.io/en/stable/rules.html#{rule.name}",
            "shortDescription": {"text": rule.msg},
            "fullDescription": {"text": rule.docs},
            "defaultConfiguration": {"level": self.map_severity_to_level(rule.default_severity)},
            "help": {"text": rule.docs, "markdown": rule.docs},
        }

    def add_message(self, message: Message):
        self.issues.append(message)

    def generate_sarif_issues(self, config):
        sarif_issues = []
        for issue in self.issues:
            relative_uri = Path(issue.source).relative_to(config.root)
            sarif_issue = {
                "ruleId": issue.rule_id,
                "level": self.map_severity_to_level(issue.severity),
                "message": {"text": issue.desc},
                "locations": [
                    {
                        "physicalLocation": {
                            "artifactLocation": {"uri": relative_uri.as_posix(), "uriBaseId": "%SRCROOT%"},
                            "region": {
                                "startLine": issue.line,
                                "endLine": issue.end_line,
                                "startColumn": issue.col,
                                "endColumn": issue.end_col,
                            },
                        }
                    }
                ],
            }
            sarif_issues.append(sarif_issue)
        return sarif_issues

    def generate_rules_config(self, rules):
        unique_enabled_rules = {rule.rule_id: rule for rule in rules.values() if rule.enabled}
        sorted_rules = sorted(unique_enabled_rules.values(), key=lambda x: x.rule_id)
        rules_config = [self.get_rule_desc(rule) for rule in sorted_rules]
        return rules_config

    def generate_sarif_report(self, config, rules):
        report = {
            "$schema": self.SCHEMA,
            "version": self.SCHEMA_VERSION,
            "runs": [
                {
                    "tool": {
                        "driver": {
                            "name": "Robocop",
                            "semanticVersion": __version__,
                            "informationUri": "https://robocop.readthedocs.io/",
                            "rules": self.generate_rules_config(rules),
                        }
                    },
                    "automationDetails": {"id": "robocop/"},
                    "results": self.generate_sarif_issues(config),
                }
            ],
        }
        return report

    def get_report(self, config, rules) -> str:
        report = self.generate_sarif_report(config, rules)
        if self.output_dir is not None:
            output_path = self.output_dir / self.report_filename
        else:
            output_path = Path(self.report_filename)
        with open(output_path, "w") as fp:
            json_string = json.dumps(report, indent=4)
            fp.write(json_string)
        return f"Generated sarif report in {output_path}"<|MERGE_RESOLUTION|>--- conflicted
+++ resolved
@@ -11,12 +11,9 @@
 
 To enable all reports use ``--report all``.
 """
-<<<<<<< HEAD
 import json
-=======
 import inspect
 import sys
->>>>>>> 052b0bc3
 from collections import defaultdict
 from datetime import datetime
 from operator import itemgetter
