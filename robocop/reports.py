"""
Reports are configurable summaries after Robocop scan. For example, it can be a total number of issues discovered.
They are dynamically loaded during setup according to a configuration.

Each report class collects rules messages from linter and parses it. At the end of the scan it will print the report.

To enable report use ``-r`` / ``--reports`` argument and the name of the report.
You can use separate arguments (``-r report1 -r report2``) or comma-separated list (``-r report1,report2``). Example::

    robocop --reports rules_by_id,some_other_report path/to/file.robot

To enable all default reports use ``--reports all``.  Non-default reports can be only enabled using report name.

The order of the reports is preserved. For example, if you want ``timestamp`` report to be printed before any
other reports, you can use following configuration::

    robocop --reports timestamp,all src.robot

Print list of all reports with their configured status by using ``--list-reports``::

    robocop --reports all --list-reports

You can filter the list using optional ENABLED/DISABLED argument::

    robocop --reports timestamp,sarif --list-reports DISABLED

"""
import inspect
import json
import sys
from collections import OrderedDict, defaultdict
from datetime import datetime, timezone
from operator import itemgetter
from pathlib import Path
from timeit import default_timer as timer
from warnings import warn

import pytz

import robocop.exceptions
from robocop.rules import Message
from robocop.version import __version__


class Report:
    """
    Base class for report class.
    Override `configure` method if you want to allow report configuration.
    Override `add_message`` if your report processes the Robocop issues.

    Set class attribute `DEFAULT` to `False` if you don't want your report to be included in `all` reports.
    """

    DEFAULT = True
    INTERNAL = False

    def configure(self, name, value):
        raise robocop.exceptions.ConfigGeneralError(
            f"Provided param '{name}' for report '{getattr(self, 'name')}' does not exist"
        )  # noqa

    def add_message(self, *args):
        pass


def load_reports():
    """
    Load all valid reports.
    Report is considered valid if it inherits from `Report` class
    and contains both `name` and `description` attributes.
    """
    reports = {}
    classes = inspect.getmembers(sys.modules[__name__], inspect.isclass)
    for report_class in classes:
        if not issubclass(report_class[1], Report):
            continue
        report = report_class[1]()
        if not hasattr(report, "name") or not hasattr(report, "description"):
            continue
        reports[report.name] = report
    return reports


def is_report_default(report):
    return getattr(report, "DEFAULT", False)


def is_report_internal(report):
    return getattr(report, "INTERNAL", False)


def get_reports(configured_reports):
    """
    Returns dictionary with list of valid, enabled reports (listed in `configured_reports` set of str).
    If `configured_reports` contains `all` then all default reports are enabled.
    """
    reports = load_reports()
    enabled_reports = OrderedDict()
    for report in configured_reports:
        if report == "all":
            for name, report_class in reports.items():
                if is_report_default(report_class) and name not in enabled_reports:
                    enabled_reports[name] = report_class
        elif report not in reports:
            raise robocop.exceptions.InvalidReportName(report, reports)
        elif report not in enabled_reports:
            enabled_reports[report] = reports[report]
    return enabled_reports


<<<<<<< HEAD
def list_reports(reports):
    """Returns description of enabled reports."""
    all_reports = get_reports(["all"])
    sorted_by_name = sorted(all_reports.values(), key=lambda x: x.name)
    configured_reports = {x.name for x in reports.values()}
    available_reports = "Available reports:"
    for report in sorted_by_name:
        status = "enabled" if report.name in configured_reports else "disabled"
        available_reports += f"\n{report.name:20} - {report.description} ({status})"
    available_reports += "\nall" + " " * 18 + "- Turns on all default reports"
=======
def list_reports(reports, list_reports_with_status):
    """Returns description of reports.

    The reports list is filtered and only public reports are provided. If the report is enabled in current
    configuration it will have (enabled) suffix (and (disabled) if it is disabled).
    """
    all_public_reports = [report for report in load_reports().values() if not is_report_internal(report)]
    all_public_reports = sorted(all_public_reports, key=lambda x: x.name)
    configured_reports = {x.name for x in reports.values()}
    available_reports = "Available reports:"
    for report in all_public_reports:
        status = "enabled" if report.name in configured_reports else "disabled"
        if list_reports_with_status != "default" and list_reports_with_status != status.upper():
            continue
        if not is_report_default(report):
            status += " - non-default"
        available_reports += f"\n{report.name:20} - {report.description} ({status})"
    available_reports += (
        "\n\nEnable report by passing report name using --reports option. "
        "Use `all` to enable all default reports. "
        "Non-default reports can be only enabled using report name."
    )
>>>>>>> 5863f028
    return available_reports


class RulesByIdReport(Report):
    """
    Report name: ``rules_by_id``

    Report that groups linter rules messages by rule id and prints it ordered by most common message.
    Example::

        Issues by ID:
        W0502 (too-little-calls-in-keyword) : 5
        W0201 (missing-doc-keyword)         : 4
        E0401 (parsing-error)               : 3
        W0301 (not-allowed-char-in-name)    : 2
        W0901 (keyword-after-return)        : 1
    """

    def __init__(self):
        self.name = "rules_by_id"
        self.description = "Groups detected issues by rule id and prints it ordered by most common"
        self.message_counter = defaultdict(int)

    def add_message(self, message: Message):  # noqa
        self.message_counter[message.get_fullname()] += 1

    def get_report(self) -> str:
        message_counter_ordered = sorted(self.message_counter.items(), key=itemgetter(1), reverse=True)
        report = "\nIssues by ID:\n"
        if not message_counter_ordered:
            report += "No issues found."
            return report
        longest_name = max(len(msg[0]) for msg in message_counter_ordered)
        report += "\n".join(f"{message:{longest_name}} : {count}" for message, count in message_counter_ordered)
        return report


class RulesBySeverityReport(Report):
    """
    Report name: ``rules_by_error_type``

    Report that groups linter rules messages by severity and prints total of issues per every severity level.

    Example::

        Found 15 issues: 4 ERRORs, 11 WARNINGs.
    """

    def __init__(self):
        self.name = "rules_by_error_type"
        self.description = "Prints total number of issues grouped by severity"
        self.severity_counter = defaultdict(int)

    def add_message(self, message: Message):
        self.severity_counter[message.severity] += 1

    def get_report(self) -> str:
        issues_count = sum(self.severity_counter.values())
        if not issues_count:
            return "\nFound 0 issues."

        report = "\nFound 1 issue: " if issues_count == 1 else f"\nFound {issues_count} issues: "
        warning_types = []
        for severity, count in self.severity_counter.items():
            plural = "" if count == 1 else "s"
            warning_types.append(f"{count} {severity.name}{plural}")
        report += ", ".join(warning_types)
        report += "."
        return report


class ReturnStatusReport(Report):
    """
    Report name: ``return_status``

    This report is always enabled.
    Report that checks if number of returned rules messages for given severity value does not exceed preset threshold.
    That information is later used as a return status from Robocop.
    """

    INTERNAL = True

    def __init__(self):
        self.name = "return_status"
        self.description = "Checks if number of specific issues exceed quality gate limits"
        self.return_status = 0
        self.counter = RulesBySeverityReport()
        self.quality_gate = {"E": 0, "W": 0, "I": -1}

    def configure(self, name, value):
        if name not in ["quality_gate", "quality_gates"]:
            super().configure(name, value)
        for val in value.split(":"):
            try:
                name, count = val.split("=", maxsplit=1)
                if name.upper() in self.quality_gate:
                    self.quality_gate[name.upper()] = int(count)
            except ValueError:
                continue

    def add_message(self, message: Message):
        self.counter.add_message(message)

    def get_report(self):
        for severity, count in self.counter.severity_counter.items():
            threshold = self.quality_gate.get(severity.value, 0)
            if -1 < threshold < count:
                self.return_status += count - threshold
        self.return_status = min(self.return_status, 255)


class TimeTakenReport(Report):
    """
    Report name: ``scan_timer``

    Report that returns Robocop execution time

    Example::

        Scan finished in 0.054s.
    """

    def __init__(self):
        self.name = "scan_timer"
        self.description = "Returns Robocop execution time"
        self.start_time = timer()

    def get_report(self) -> str:
        return f"\nScan finished in {timer() - self.start_time:.3f}s."


class JsonReport(Report):
    """
    Report name: ``json_report``

    Report that returns list of found issues in JSON format.
    """

    DEFAULT = False
    INTERNAL = True

    def __init__(self):
        self.name = "json_report"
        self.description = "Accumulates found issues in JSON format"
        self.issues = []

    def add_message(self, message: Message):
        self.issues.append(message.to_json())

    def get_report(self):
        return None


class FileStatsReport(Report):
    """
    Report name: ``file_stats``

    Report that displays overall statistics about number of processed files.

    Example::

        Processed 7 files from which 5 files contained issues.
    """

    def __init__(self):
        self.name = "file_stats"
        self.description = "Prints overall statistics about number of processed files"
        self.files_count = 0
        self.files_with_issues = set()

    def add_message(self, message: Message):
        self.files_with_issues.add(message.source)

    def get_report(self) -> str:
        if not self.files_count:
            return "\nNo files were processed."
        plural_files = "s" if self.files_count > 1 else ""
        if not self.files_with_issues:
            return f"\nProcessed {self.files_count} file{plural_files} but no issues were found."

        plural_files_with_issues = "" if len(self.files_with_issues) == 1 else "s"
        return (
            f"\nProcessed {self.files_count} file{plural_files} from which {len(self.files_with_issues)} "
            f"file{plural_files_with_issues} contained issues."
        )


class RobocopVersionReport(Report):
    """
    Report name: ``version``

    Report that returns Robocop version.

    Example::

        Report generated by Robocop version: 2.0.2
    """

    def __init__(self):
        self.name = "version"
        self.description = "Returns Robocop version"

    def get_report(self) -> str:
        return f"\nReport generated by Robocop version: {__version__}"


class TimestampReport(Report):
    """
    Report name: ``timestamp``

    Report that returns Robocop execution timestamp.
    Timestamp follows local time in format of
    `Year-Month-Day Hours(24-hour clock):Minutes:Seconds ±hh:mm UTC offset` as default.

    Example::

        Reported: 2022-07-10 21:25:00 +0300

    Both of default values, ``timezone`` and ``format`` can be configured by
    ``-c/--configure`` and ``timestamp:timezone:"<timezone name>"`` and/or ``timestamp:format:"<format string>"``::

        robocop --configure timestamp:timezone:"Europe/Paris" --configure timestamp:format:"%Y-%m-%d %H:%M:%S %Z %z"

    This yields following timestamp report::

         Reported: 2022-07-10 20:38:10 CEST +0200

    For timezone names,
    see: https://en.wikipedia.org/wiki/List_of_tz_database_time_zones

    For timestamp formats,
    see: https://docs.python.org/3/library/datetime.html#strftime-and-strptime-format-codes

    Useful configurations::

        Local time to ISO 8601 format:
        robocop --configure timestamp:format:"%Y-%m-%dT%H:%M:%S%z"

        UTC time:
        robocop --configure timestamp:timezone:"UTC" --configure timestamp:format:"%Y-%m-%dT%H:%M:%S %Z %z"

        Timestamp with high precision:
        robocop --configure timestamp:format:"%Y-%m-%dT%H:%M:%S.%f %z"

        12-hour clock:
        robocop --configure timestamp:format:"%Y-%m-%d %I:%M:%S %p %Z %z"

        More human readable format 'On 10 July 2022 07:26:24 +0300':
        robocop --configure timestamp:format:"On %d %B %Y %H:%M:%S %z"

    """

    def __init__(self):
        self.name = "timestamp"
        self.description = "Returns Robocop execution timestamp."
        self.timezone = "local"
        self.format = "%Y-%m-%d %H:%M:%S %z"

    def configure(self, name, value):
        if name == "timezone":
            self.timezone = value
        elif name == "format":
            if value:
                self.format = value
            else:
                warn("Empty format string for `timestamp` report does not make sense. Default format used.")
        else:
            super().configure(name, value)

    def get_report(self) -> str:
        return f"\nReported: {self._get_timestamp()}"

    def _get_timestamp(self) -> str:
        try:
            if self.timezone == "local":
                timezone_code = datetime.now(timezone.utc).astimezone().tzinfo
            else:
                timezone_code = pytz.timezone(self.timezone)
            return datetime.now(timezone_code).strftime(self.format)
        except pytz.exceptions.UnknownTimeZoneError as err:
            raise robocop.exceptions.ConfigGeneralError(
                f"Provided timezone '{self.timezone}' for report '{getattr(self, 'name')}' is not valid. "
                "Use timezone names like `Europe\\Helsinki`."
                "See: https://en.wikipedia.org/wiki/List_of_tz_database_time_zone"
            ) from err  # noqa


class SarifReport(Report):
    """
    Report name: ``sarif``

    Report that generates SARIF output file.

    This report is not included in the default reports. The ``--reports all`` option will not enable this report.
    You can still enable it using report name directly: ``--reports sarif`` or ``--reports all,sarif``.

    All fields required by GitHub Code Scanning are supported. The output file will be generated
    in the current working directory with the ``.sarif.json`` name.

    You can configure output directory and report filename::

        robocop --configure sarif:output_dir:C:/sarif_reports --configure sarif:report_filename:.sarif

    """

    DEFAULT = False
    SCHEMA_VERSION = "2.1.0"
    SCHEMA = f"https://json.schemastore.org/sarif-{SCHEMA_VERSION}.json"

    def __init__(self):
        self.name = "sarif"
        self.description = "Generate SARIF output file"
        self.output_dir = None
        self.report_filename = ".sarif.json"
        self.issues = []

    def configure(self, name, value):
        if name == "output_dir":
            self.output_dir = Path(value)
            self.output_dir.mkdir(parents=True, exist_ok=True)
        elif name == "report_filename":
            self.report_filename = value
        else:
            super().configure(name, value)

    @staticmethod
    def map_severity_to_level(severity):
        return {"WARNING": "warning", "ERROR": "error", "INFO": "note"}[severity.name]

    def get_rule_desc(self, rule):
        return {
            "id": rule.rule_id,
            "name": rule.name,
            "helpUri": f"https://robocop.readthedocs.io/en/stable/rules.html#{rule.name}",
            "shortDescription": {"text": rule.msg},
            "fullDescription": {"text": rule.docs},
            "defaultConfiguration": {"level": self.map_severity_to_level(rule.default_severity)},
            "help": {"text": rule.docs, "markdown": rule.docs},
        }

    def add_message(self, message: Message):
        self.issues.append(message)

    def generate_sarif_issues(self, config):
        sarif_issues = []
        for issue in self.issues:
            relative_uri = Path(issue.source).relative_to(config.root)
            sarif_issue = {
                "ruleId": issue.rule_id,
                "level": self.map_severity_to_level(issue.severity),
                "message": {"text": issue.desc},
                "locations": [
                    {
                        "physicalLocation": {
                            "artifactLocation": {"uri": relative_uri.as_posix(), "uriBaseId": "%SRCROOT%"},
                            "region": {
                                "startLine": issue.line,
                                "endLine": issue.end_line,
                                "startColumn": issue.col,
                                "endColumn": issue.end_col,
                            },
                        }
                    }
                ],
            }
            sarif_issues.append(sarif_issue)
        return sarif_issues

    def generate_rules_config(self, rules):
        unique_enabled_rules = {rule.rule_id: rule for rule in rules.values() if rule.enabled}
        sorted_rules = sorted(unique_enabled_rules.values(), key=lambda x: x.rule_id)
        rules_config = [self.get_rule_desc(rule) for rule in sorted_rules]
        return rules_config

    def generate_sarif_report(self, config, rules):
        report = {
            "$schema": self.SCHEMA,
            "version": self.SCHEMA_VERSION,
            "runs": [
                {
                    "tool": {
                        "driver": {
                            "name": "Robocop",
                            "semanticVersion": __version__,
                            "informationUri": "https://robocop.readthedocs.io/",
                            "rules": self.generate_rules_config(rules),
                        }
                    },
                    "automationDetails": {"id": "robocop/"},
                    "results": self.generate_sarif_issues(config),
                }
            ],
        }
        return report

    def get_report(self, config, rules) -> str:
        report = self.generate_sarif_report(config, rules)
        if self.output_dir is not None:
            output_path = self.output_dir / self.report_filename
        else:
            output_path = Path(self.report_filename)
        with open(output_path, "w") as fp:
            json_string = json.dumps(report, indent=4)
            fp.write(json_string)
        return f"Generated SARIF report in {output_path}"<|MERGE_RESOLUTION|>--- conflicted
+++ resolved
@@ -108,18 +108,6 @@
     return enabled_reports
 
 
-<<<<<<< HEAD
-def list_reports(reports):
-    """Returns description of enabled reports."""
-    all_reports = get_reports(["all"])
-    sorted_by_name = sorted(all_reports.values(), key=lambda x: x.name)
-    configured_reports = {x.name for x in reports.values()}
-    available_reports = "Available reports:"
-    for report in sorted_by_name:
-        status = "enabled" if report.name in configured_reports else "disabled"
-        available_reports += f"\n{report.name:20} - {report.description} ({status})"
-    available_reports += "\nall" + " " * 18 + "- Turns on all default reports"
-=======
 def list_reports(reports, list_reports_with_status):
     """Returns description of reports.
 
@@ -142,7 +130,6 @@
         "Use `all` to enable all default reports. "
         "Non-default reports can be only enabled using report name."
     )
->>>>>>> 5863f028
     return available_reports
 
 
