--- conflicted
+++ resolved
@@ -243,11 +243,8 @@
         severity: RuleSeverity,
         version: str = None,
         docs: str = "",
-<<<<<<< HEAD
         added_in_version: Optional[str] = None,
-=======
         enabled: bool = True,
->>>>>>> eb2d4f27
     ):
         """
         :param params: RuleParam() or SeverityThreshold() instances
