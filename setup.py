import pathlib
from setuptools import setup
from robocop.version import __version__

HERE = pathlib.Path(__file__).parent
README = (HERE / "README.md").read_text()
CLASSIFIERS = """
Development Status :: 5 - Production/Stable
License :: OSI Approved :: Apache Software License
Operating System :: OS Independent
Programming Language :: Python
Programming Language :: Python :: 3.6
Programming Language :: Python :: 3.7
Programming Language :: Python :: 3.8
Programming Language :: Python :: 3.9
Framework :: Robot Framework
Framework :: Robot Framework :: Tool
Topic :: Software Development :: Testing
Topic :: Software Development :: Quality Assurance
Topic :: Utilities
Intended Audience :: Developers
""".strip().splitlines()
KEYWORDS = ('robotframework automation testautomation testing linter qa')
DESCRIPTION = ('Static code analysis tool (linter) for Robot Framework')

setup(
    name         = 'robotframework-robocop',
    version      = __version__,
    description  = DESCRIPTION,
    long_description = README,
    long_description_content_type = 'text/markdown',
    url          = 'https://github.com/MarketSquare/robotframework-robocop',
    download_url = 'https://pypi.org/project/robotframework-robocop',
    author       = 'Bartlomiej Hirsz, Mateusz Nojek',
    author_email = 'bartek.hirsz@gmail.com, matnojek@gmail.com',
    license      = 'Apache License 2.0',
    platforms    = 'any',
    classifiers  = CLASSIFIERS,
    keywords     = KEYWORDS,
    packages     = ['robocop'],
    include_package_data = True,
    install_requires = ['robotframework>=3.2.2', 'toml>=0.10.2'],
    extras_requires = {
<<<<<<< HEAD
        'dev': ['pytest, tox'],
=======
        'dev': ['pytest', 'pyyaml'],
>>>>>>> ed6302cd
        'doc': ['sphinx', 'sphinx_rtd_theme']
    },
    entry_points = {'console_scripts': ['robocop=robocop:run_robocop']}
)<|MERGE_RESOLUTION|>--- conflicted
+++ resolved
@@ -41,11 +41,7 @@
     include_package_data = True,
     install_requires = ['robotframework>=3.2.2', 'toml>=0.10.2'],
     extras_requires = {
-<<<<<<< HEAD
-        'dev': ['pytest, tox'],
-=======
-        'dev': ['pytest', 'pyyaml'],
->>>>>>> ed6302cd
+        'dev': ['pytest', 'pyyaml', 'tox],
         'doc': ['sphinx', 'sphinx_rtd_theme']
     },
     entry_points = {'console_scripts': ['robocop=robocop:run_robocop']}
