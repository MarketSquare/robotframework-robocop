"""Robocop MCP Server - FastMCP-based server exposing linting and formatting tools."""

from __future__ import annotations

from fastmcp import FastMCP

# Create the MCP server instance
mcp = FastMCP(
    name="robocop",
    instructions="""
Robocop is a linter and formatter for Robot Framework code. Use it to identify
issues, auto-fix style problems, and measure code quality.

## Quick Start

- **Check code**: `lint_content` (inline) or `lint_file` / `lint_files` (from disk)
- **Format code**: `format_content` (inline) or `format_file` / `format_files` (from disk)
- **Understand issues**: `explain_issue` for detailed context, `get_rule_info` for rule docs
- **Assess quality**: `get_statistics` for codebase-wide metrics and quality score

## Tools by Category

### Linting (identify issues)
| Tool | Use When |
|------|----------|
| `lint_content` | Checking code provided as text |
| `lint_file` | Checking a single file on disk |
| `lint_files` | Checking multiple files by path or glob pattern |
| `lint_directory` | Checking all files in a directory |
| `suggest_fixes` | Getting actionable fix recommendations |
| `explain_issue` | Understanding why a specific line is flagged |

### Formatting (auto-fix style)
| Tool | Use When |
|------|----------|
| `format_content` | Formatting code provided as text |
| `format_file` | Formatting a single file (optionally overwrite) |
| `format_files` | Formatting multiple files by glob pattern |
| `lint_and_format` | Formatting + showing remaining manual fixes |

### Discovery (explore rules/formatters)
| Tool | Use When |
|------|----------|
| `list_rules` | Finding available rules (supports filtering) |
| `list_formatters` | Finding available formatters |
| `get_rule_info` | Getting documentation for a specific rule |
| `get_formatter_info` | Getting documentation for a specific formatter |

### Statistics (measure quality)
| Tool | Use When |
|------|----------|
| `get_statistics` | Getting quality score, common issues, recommendations |

## Severity Levels

- **E (Error)**: Critical issues that may cause test failures
- **W (Warning)**: Issues that should be fixed but won't break tests
- **I (Info)**: Style suggestions and best practices

## Common Workflows

### Quick Code Review
1. `lint_content` or `lint_file` to identify issues
2. `explain_issue` for any confusing violations
3. Apply fixes based on suggestions

### Clean Up Files
1. `format_file` with `overwrite=True` to auto-fix style
2. `lint_file` to see remaining issues
3. Fix manually and verify

### Assess Codebase Health
1. `get_statistics` for quality score and top issues
2. Focus on errors first, then most common warnings
3. Use formatter to batch-fix style issues

### Configure Rules
Rules accept configuration via `configure` parameter:
```
configure=["line-too-long.line_length=140", "too-long-keyword.max_len=50"]
```
Use `get_rule_info` to see configurable parameters.

## Handling Large Result Sets

Use `group_by` to organize results:
- `group_by="severity"` - Errors first, then warnings, then info
- `group_by="rule"` - Same violations grouped together
- `group_by="file"` - All issues per file

With `group_by`, `limit` applies per group.
""",
)


def _register_all() -> None:
    """Register all tools, resources, prompts, and middleware with the MCP server."""
<<<<<<< HEAD
    from robocop.mcp.middleware import register_middleware
=======
>>>>>>> 1a8e1fa2
    from robocop.mcp.prompts import register_prompts
    from robocop.mcp.resources import register_resources
    from robocop.mcp.tools.registration import register_tools

    # Register middleware FIRST (order matters for request pipeline)
    register_middleware(mcp)

    # Then register tools, resources, prompts
    register_tools(mcp)
    register_resources(mcp)
    register_prompts(mcp)


# Register everything at module load time
_register_all()


def create_server() -> FastMCP:
    """
    Create and return the MCP server instance.

    Returns:
        FastMCP: The MCP server instance.

    """
    return mcp


def main() -> None:
    """Entry point for the robocop-mcp command."""
    mcp.run()


if __name__ == "__main__":
    main()<|MERGE_RESOLUTION|>--- conflicted
+++ resolved
@@ -95,10 +95,7 @@
 
 def _register_all() -> None:
     """Register all tools, resources, prompts, and middleware with the MCP server."""
-<<<<<<< HEAD
     from robocop.mcp.middleware import register_middleware
-=======
->>>>>>> 1a8e1fa2
     from robocop.mcp.prompts import register_prompts
     from robocop.mcp.resources import register_resources
     from robocop.mcp.tools.registration import register_tools
