import pytest
import yaml
from pathlib import Path
from robocop.checkers import get_rules_for_atest
from robocop.run import Robocop


@pytest.fixture
def robocop_instance():
    return Robocop(from_cli=False)


def pytest_addoption(parser):
    parser.addoption("--rule", action="store")


def pytest_generate_tests(metafunc):
    """ This method generate tests based on template ``test_rule``.

    Rules are autodiscovered. You can add your own tests by adding tuple with test data to ``auto_discovered_rules``
    list. This tuple should contain:
    ('name_of_rule_to_be_included', ['list', 'of', 'cli', 'extra', 'args'], 'path/to/src/and/expected inside rules dir')

    For example::

        ('line-too-long', ['--configure', 'line-too-long:line_length:1'], 'lengths/line-too-long')

    """
    if "rule" not in metafunc.fixturenames:
        return
    auto_discovered_rules = [(rule, None, f"{category}/{rule}") for category, rule in get_rules_for_atest()]
    selected_rule = metafunc.config.getoption('--rule', None)
    if selected_rule is not None:
        # Find and use only selected rule
        for rule, args, test_data in auto_discovered_rules:
            if rule == selected_rule:
                metafunc.parametrize('rule, args, test_data', [(selected_rule, args, test_data)])
                break
        else:
            pytest.exit(f"Rule: '{selected_rule}' was not found", 1)
        return
<<<<<<< HEAD
    # TODO: load other tests from file (like yaml)
    auto_discovered_rules.append((
        'inconsistent-assignment',
        ['-c', 'inconsistent-assignment:assignment_sign_type:space_and_equal_sign'],
        'misc/inconsistent-assignment-const'
    ))
    auto_discovered_rules.append((
        'inconsistent-assignment-in-variables',
        ['-c', 'inconsistent-assignment-in-variables:assignment_sign_type:space_and_equal_sign'],
        'misc/inconsistent-assignment-in-variables-const'
    ))
    auto_discovered_rules.append((
        'inconsistent-assignment',
        ['-c', 'inconsistent-assignment:assignment_sign_type:autodetect'],
        'misc/inconsistent-assignment-autodetect'
    ))
    auto_discovered_rules.append((
        'inconsistent-assignment-in-variables',
        ['-c', 'inconsistent-assignment-in-variables:assignment_sign_type:autodetect'],
        'misc/inconsistent-assignment-in-variables-autodetect'
    ))
    auto_discovered_rules.append((
        'wrong-case-in-keyword-name',
        ['-c', 'wrong-case-in-keyword-name:convention:first_word_capitalized'],
        'naming/wrong-case-in-keyword-name-first-word'
    ))
    auto_discovered_rules.append((
        'section-out-of-order',
        ['-c', 'section-out-of-order:sections_order:settings,keywords,testcases,variables'],
        'duplications/section-out-of-order_custom_order'
    ))
    auto_discovered_rules.append((
        'section-out-of-order',
        ['-c', 'section-out-of-order:sections_order:settings,variables,testcases,keywords'],
        'duplications/section-out-of-order_default_order'
    ))
    auto_discovered_rules.append((
        'section-out-of-order',
        ['-c', 'section-out-of-order:sections_order:settings,variables,testcases,tasks,keywords'],
        'duplications/section-out-of-order_default_order'
    ))
    auto_discovered_rules.append((
        'tag-with-reserved',
        [],
        'tags/tag-with-reserved-in-keyword-doc'
    ))
=======
    with open(Path(__file__).parent / 'custom_tests.yaml') as f:
        tests = yaml.safe_load(f)
    for rule, configs in tests['tests'].items():
        for config in configs:
            auto_discovered_rules.append((rule, ['-c', config['config']], config['src_dir']))
>>>>>>> 4b3fadfa
    metafunc.parametrize('rule, args, test_data', auto_discovered_rules)<|MERGE_RESOLUTION|>--- conflicted
+++ resolved
@@ -39,58 +39,9 @@
         else:
             pytest.exit(f"Rule: '{selected_rule}' was not found", 1)
         return
-<<<<<<< HEAD
-    # TODO: load other tests from file (like yaml)
-    auto_discovered_rules.append((
-        'inconsistent-assignment',
-        ['-c', 'inconsistent-assignment:assignment_sign_type:space_and_equal_sign'],
-        'misc/inconsistent-assignment-const'
-    ))
-    auto_discovered_rules.append((
-        'inconsistent-assignment-in-variables',
-        ['-c', 'inconsistent-assignment-in-variables:assignment_sign_type:space_and_equal_sign'],
-        'misc/inconsistent-assignment-in-variables-const'
-    ))
-    auto_discovered_rules.append((
-        'inconsistent-assignment',
-        ['-c', 'inconsistent-assignment:assignment_sign_type:autodetect'],
-        'misc/inconsistent-assignment-autodetect'
-    ))
-    auto_discovered_rules.append((
-        'inconsistent-assignment-in-variables',
-        ['-c', 'inconsistent-assignment-in-variables:assignment_sign_type:autodetect'],
-        'misc/inconsistent-assignment-in-variables-autodetect'
-    ))
-    auto_discovered_rules.append((
-        'wrong-case-in-keyword-name',
-        ['-c', 'wrong-case-in-keyword-name:convention:first_word_capitalized'],
-        'naming/wrong-case-in-keyword-name-first-word'
-    ))
-    auto_discovered_rules.append((
-        'section-out-of-order',
-        ['-c', 'section-out-of-order:sections_order:settings,keywords,testcases,variables'],
-        'duplications/section-out-of-order_custom_order'
-    ))
-    auto_discovered_rules.append((
-        'section-out-of-order',
-        ['-c', 'section-out-of-order:sections_order:settings,variables,testcases,keywords'],
-        'duplications/section-out-of-order_default_order'
-    ))
-    auto_discovered_rules.append((
-        'section-out-of-order',
-        ['-c', 'section-out-of-order:sections_order:settings,variables,testcases,tasks,keywords'],
-        'duplications/section-out-of-order_default_order'
-    ))
-    auto_discovered_rules.append((
-        'tag-with-reserved',
-        [],
-        'tags/tag-with-reserved-in-keyword-doc'
-    ))
-=======
     with open(Path(__file__).parent / 'custom_tests.yaml') as f:
         tests = yaml.safe_load(f)
     for rule, configs in tests['tests'].items():
         for config in configs:
             auto_discovered_rules.append((rule, ['-c', config['config']], config['src_dir']))
->>>>>>> 4b3fadfa
     metafunc.parametrize('rule, args, test_data', auto_discovered_rules)