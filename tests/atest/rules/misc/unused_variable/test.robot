*** Variables ***
${VARIABLE}    value


*** Keywords ***
No Variables
    Keyword

Used Variable
    ${var}    Keyword
    Log    ${var}

Not Used Variable
    ${var}    Keyword

Mixed Use Variable
    ${var}    ${var2}    Keyword
    ${var}    ${var2}    Keyword  # overwritten, should report there
    Log    ${var}

Assignment Sign
    ${var} =  Keyword

Used In Return
    @{variable}    Keyword
    ...    ${GLOBAL}
    RETURN    ${var_iable}

Used In IF
    ${assign}   IF    $arg2    Keyword
    ${var}
    ...    ${var2}    Keyword
    IF    $var
        Keyword    String with ${var2}

Not Used From FOR
    FOR    ${var}    IN    1  2  3
        Keyword    ${VAR}
    END
    FOR    ${var}    IN    1  2  3
        Keyword
    END
    FOR    ${_}    IN    1  2  3
        Keyword
    END

<<<<<<< HEAD
Single Underscore Not Used
    ${_}    ${var}    Keyword
    Log    ${var}
=======

*** Test Cases ***
Test with template
    [Template]    Template Keyword
    FOR    ${category}    IN    @{CATEGORIES}
        ${category}
    END

Test with template - not used
    [Template]    Template Keyword
    FOR    ${category}    IN    @{CATEGORIES}
        constant
    END
>>>>>>> 83c5648b
<|MERGE_RESOLUTION|>--- conflicted
+++ resolved
@@ -44,11 +44,9 @@
         Keyword
     END
 
-<<<<<<< HEAD
 Single Underscore Not Used
     ${_}    ${var}    Keyword
     Log    ${var}
-=======
 
 *** Test Cases ***
 Test with template
@@ -62,4 +60,3 @@
     FOR    ${category}    IN    @{CATEGORIES}
         constant
     END
->>>>>>> 83c5648b
