--- conflicted
+++ resolved
@@ -44,12 +44,10 @@
         Keyword
     END
 
-<<<<<<< HEAD
 While Limit
     ${used_var}    Get Loop Limit
     WHILE    $condition    limit=${used_var} sec
         Log    In loop.
-=======
 
 *** Test Cases ***
 Test with template
@@ -62,5 +60,4 @@
     [Template]    Template Keyword
     FOR    ${category}    IN    @{CATEGORIES}
         constant
->>>>>>> 83c5648b
     END