*** Variables ***
${VARIABLE}    value


*** Keywords ***
No Variables
    Keyword

Used Variable
    ${var}    Keyword
    Log    ${var}

Not Used Variable
    ${var}    Keyword

Mixed Use Variable
    ${var}    ${var2}    Keyword
    ${var}    ${var2}    Keyword  # overwritten, should report there
    Log    ${var}

Assignment Sign
    ${var} =  Keyword

Used In Return
    @{variable}    Keyword
    ...    ${GLOBAL}
    RETURN    ${var_iable}

Used In IF
    ${assign}   IF    $arg2    Keyword
    ${var}
    ...    ${var2}    Keyword
    IF    $var
        Keyword    String with ${var2}

Not Used From FOR
    FOR    ${var}    IN    1  2  3
        Keyword    ${VAR}
    END
    FOR    ${var}    IN    1  2  3
        Keyword
    END
    FOR    ${_}    IN    1  2  3
        Keyword
    END

<<<<<<< HEAD
Single Underscore Not Used
    ${_}    ${var}    Keyword
    Log    ${var}
=======
While Limit
    ${used_var}    Get Loop Limit
    WHILE    $condition    limit=${used_var} sec
        Log    In loop.
>>>>>>> 6e5a515b

*** Test Cases ***
Test with template
    [Template]    Template Keyword
    FOR    ${category}    IN    @{CATEGORIES}
        ${category}
    END

Test with template - not used
    [Template]    Template Keyword
    FOR    ${category}    IN    @{CATEGORIES}
        constant
    END
<|MERGE_RESOLUTION|>--- conflicted
+++ resolved
@@ -44,16 +44,15 @@
         Keyword
     END
 
-<<<<<<< HEAD
 Single Underscore Not Used
     ${_}    ${var}    Keyword
     Log    ${var}
-=======
+
 While Limit
     ${used_var}    Get Loop Limit
     WHILE    $condition    limit=${used_var} sec
         Log    In loop.
->>>>>>> 6e5a515b
+    END
 
 *** Test Cases ***
 Test with template
@@ -66,4 +65,4 @@
     [Template]    Template Keyword
     FOR    ${category}    IN    @{CATEGORIES}
         constant
-    END
+    END