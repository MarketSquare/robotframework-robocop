import os
from pathlib import Path

import pytest
from packaging.specifiers import SpecifierSet

from robocop.config import Config
from robocop.utils import ROBOT_VERSION

<<<<<<< HEAD
# if rule was enabled/disabled for particular RF version, add it there
support_matrix = {
    "nested-for-loop": SpecifierSet("~=3.0"),
    "invalid-comment": SpecifierSet("~=3.0"),
    "if-can-be-used": SpecifierSet(">=4.0"),
    "else-not-upper-case": SpecifierSet(">=4.0"),
    "variable-should-be-left-aligned": SpecifierSet(">=4.0"),
    "invalid-argument": SpecifierSet(">=4.0"),
    "invalid-if": SpecifierSet(">=4.0"),
    "invalid-for-loop": SpecifierSet(">=4.0"),
    "not-enough-whitespace-after-variable": SpecifierSet(">=4.0"),
    "suite-setting-should-be-left-aligned": SpecifierSet(">=4.0"),
    "if-can-be-merged": SpecifierSet(">=4.0")
}

=======
>>>>>>> c745a3bb

def configure_robocop_with_rule(args, runner, rule, path):
    runner.from_cli = True
    config = Config()
    config.parse_opts(
        [
            "--include",
            rule,
            "--format",
            "{source}:{line}:{col} [{severity}] {rule_id} {desc}",
            "--configure",
            "return_status:quality_gate:E=0:W=0:I=0",
            *args,
            str(path),
        ]
    )
    runner.config = config
    return runner


def replace_paths(line, rules_dir):
    return line.replace("${rules_dir}", rules_dir).replace(r"${\}", os.path.sep).rstrip("\n")


def find_test_data(test_data_path, rule):
    current_dir = Path(__file__).parent
    test_data = Path(current_dir, "rules", test_data_path)
    expected_output = Path(test_data, f"expected_output_rf{ROBOT_VERSION.major}.txt")
    if not expected_output.exists():
        expected_output = Path(test_data, "expected_output.txt")
    assert test_data.exists(), f"Missing test data for rule '{rule}'"
    assert expected_output.exists(), f"Missing expected_output.txt file for rule '{rule}'"
    return test_data, expected_output


def load_expected_file(expected_file, src):
    with open(expected_file) as f:
        return [replace_paths(line, str(src)) for line in f]


def test_rule(rule, args, test_data, enabled, robocop_instance, capsys):
    args = args if args is not None else []
    src, expected_file = find_test_data(test_data, rule)
    expected = load_expected_file(expected_file, src)
    robocop_instance = configure_robocop_with_rule(args, robocop_instance, rule, src)
    with pytest.raises(SystemExit) as system_exit:
        robocop_instance.run()
    if not enabled:
        assert system_exit.value.code == 0
    else:
        out, _ = capsys.readouterr()
        actual = out.splitlines()
        assert sorted(actual) == sorted(expected)<|MERGE_RESOLUTION|>--- conflicted
+++ resolved
@@ -7,24 +7,6 @@
 from robocop.config import Config
 from robocop.utils import ROBOT_VERSION
 
-<<<<<<< HEAD
-# if rule was enabled/disabled for particular RF version, add it there
-support_matrix = {
-    "nested-for-loop": SpecifierSet("~=3.0"),
-    "invalid-comment": SpecifierSet("~=3.0"),
-    "if-can-be-used": SpecifierSet(">=4.0"),
-    "else-not-upper-case": SpecifierSet(">=4.0"),
-    "variable-should-be-left-aligned": SpecifierSet(">=4.0"),
-    "invalid-argument": SpecifierSet(">=4.0"),
-    "invalid-if": SpecifierSet(">=4.0"),
-    "invalid-for-loop": SpecifierSet(">=4.0"),
-    "not-enough-whitespace-after-variable": SpecifierSet(">=4.0"),
-    "suite-setting-should-be-left-aligned": SpecifierSet(">=4.0"),
-    "if-can-be-merged": SpecifierSet(">=4.0")
-}
-
-=======
->>>>>>> c745a3bb
 
 def configure_robocop_with_rule(args, runner, rule, path):
     runner.from_cli = True
