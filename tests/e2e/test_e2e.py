""" General E2E tests to catch any general issue in Robocop """

import sys
from pathlib import Path
from unittest import mock

import pytest

import robocop.exceptions
from robocop.config import Config
from robocop.exceptions import CircularArgumentFileError, ConfigGeneralError, FileError, InvalidArgumentError
from robocop.rules import RuleSeverity
from robocop.run import Robocop
from robocop.utils.misc import ROBOT_VERSION, rf_supports_lang
from robocop.utils.version_matching import Version


@pytest.fixture
def robocop_instance():
    return Robocop(from_cli=True)


@pytest.fixture
def robocop_instance_not_cli():
    return Robocop(from_cli=False)


@pytest.fixture
def test_data_dir():
    return Path(Path(__file__).parent.parent, "test_data")


INVALID_TEST_DATA = Path(__file__).parent.parent / "test_data_invalid"


def should_run_with_config(robocop_instance, cfg):
    with mock.patch.object(sys, "argv", ["robocop", *cfg.split()]):
        config = Config(from_cli=True)
    robocop_instance.config = config
    with pytest.raises(SystemExit):
        robocop_instance.run()
    return robocop_instance


def configure_robocop(robocop_instance, args):
    with mock.patch.object(sys, "argv", ["robocop", *args.split()]):
        config = Config(from_cli=True)
    robocop_instance.config = config
    robocop_instance.reload_config()


class TestE2E:
    def test_run_all_checkers(self, robocop_instance, test_data_dir):
        should_run_with_config(robocop_instance, str(test_data_dir))

    def test_run_all_checkers_not_cli(self, robocop_instance_not_cli, test_data_dir):
        robocop_instance_not_cli.config.paths = [str(test_data_dir)]
        issues = robocop_instance_not_cli.run()
        assert issues
        assert isinstance(issues[0], dict)

    def test_run_all_checkers_not_recursive(self, robocop_instance, test_data_dir):
        should_run_with_config(robocop_instance, f"--no-recursive {test_data_dir}")

    def test_all_reports(self, robocop_instance, test_data_dir):
        should_run_with_config(robocop_instance, f"-r all {test_data_dir}")

    def test_no_issues_all_reports(self, robocop_instance, test_data_dir, capfd):
        should_run_with_config(robocop_instance, f'-r all {test_data_dir / "all_passing.robot"}')
        out, err = capfd.readouterr()
        assert "No issues found." in out

    def test_list_all_reports(self, robocop_instance, capfd):
        exp_msg = (
            "Available reports:\n"
<<<<<<< HEAD
            "return_status        - Checks if number of specific issues exceed quality gate limits\n"
            "all                  - Turns on all default reports\n"
=======
            "file_stats           - Prints overall statistics about number of processed files (disabled)\n"
            "rules_by_error_type  - Prints total number of issues grouped by severity (disabled)\n"
            "rules_by_id          - Groups detected issues by rule id and prints it ordered by most common (disabled)\n"
            "sarif                - Generate SARIF output file (disabled - non-default)\n"
            "scan_timer           - Returns Robocop execution time (disabled)\n"
            "timestamp            - Returns Robocop execution timestamp. (disabled)\n"
            "version              - Returns Robocop version (disabled)\n"
            "\nEnable report by passing report name using --reports option. "
            "Use `all` to enable all default reports. "
            "Non-default reports can be only enabled using report name.\n"
>>>>>>> 5863f028
        )
        for option in ("--list-reports", "-lr"):
            should_run_with_config(robocop_instance, option)
            out, err = capfd.readouterr()
<<<<<<< HEAD
            assert exp_msg == out
=======
            assert out == exp_msg

    def test_list_enabled_reports(self, robocop_instance, capfd):
        for option in ("--list-reports", "-lr"):
            exp_msg = (
                "Available reports:\n"
                "\nEnable report by passing report name using --reports option. "
                "Use `all` to enable all default reports. "
                "Non-default reports can be only enabled using report name.\n"
            )
            config = f"{option} ENABLED"
            should_run_with_config(robocop_instance, config)
            out, err = capfd.readouterr()
            assert out == exp_msg
            exp_msg = (
                "Available reports:\n"
                "sarif                - Generate SARIF output file (enabled - non-default)\n"
                "version              - Returns Robocop version (enabled)\n"
                "\nEnable report by passing report name using --reports option. "
                "Use `all` to enable all default reports. "
                "Non-default reports can be only enabled using report name.\n"
            )
            config = f"--reports version,sarif {option} ENABLED"
            should_run_with_config(robocop_instance, config)
            out, err = capfd.readouterr()
            assert out == exp_msg

    def test_list_disabled_reports(self, robocop_instance, capfd):
        for option in ("--list-reports", "-lr"):
            exp_msg = (
                "Available reports:\n"
                "file_stats           - Prints overall statistics about number of processed files (disabled)\n"
                "rules_by_error_type  - Prints total number of issues grouped by severity (disabled)\n"
                "rules_by_id          - Groups detected issues by rule id and prints it ordered by most common "
                "(disabled)\n"
                "sarif                - Generate SARIF output file (disabled - non-default)\n"
                "scan_timer           - Returns Robocop execution time (disabled)\n"
                "timestamp            - Returns Robocop execution timestamp. (disabled)\n"
                "version              - Returns Robocop version (disabled)\n"
                "\nEnable report by passing report name using --reports option. "
                "Use `all` to enable all default reports. "
                "Non-default reports can be only enabled using report name.\n"
            )
            config = f"{option} DISABLED"
            should_run_with_config(robocop_instance, config)
            out, err = capfd.readouterr()
            assert out == exp_msg
            exp_msg = (
                "Available reports:\n"
                "file_stats           - Prints overall statistics about number of processed files (disabled)\n"
                "rules_by_error_type  - Prints total number of issues grouped by severity (disabled)\n"
                "rules_by_id          - Groups detected issues by rule id and prints it ordered by most common "
                "(disabled)\n"
                "scan_timer           - Returns Robocop execution time (disabled)\n"
                "timestamp            - Returns Robocop execution timestamp. (disabled)\n"
                "\nEnable report by passing report name using --reports option. "
                "Use `all` to enable all default reports. "
                "Non-default reports can be only enabled using report name.\n"
            )
            config = f"--reports version,sarif {option} DISABLED"
            should_run_with_config(robocop_instance, config)
            out, err = capfd.readouterr()
            assert out == exp_msg
>>>>>>> 5863f028

    def test_ignore_file_with_pattern(self, robocop_instance, test_data_dir):
        should_run_with_config(robocop_instance, f"--ignore *.robot --include 0502 {test_data_dir}")

    def test_ignore_dir_with_pattern(self, robocop_instance, test_data_dir, capfd):
        should_run_with_config(robocop_instance, f"--ignore {test_data_dir}* {test_data_dir}")
        out, err = capfd.readouterr()
        assert not out

    def test_include_one_rule(self, robocop_instance, test_data_dir):
        should_run_with_config(robocop_instance, f"--include 0503 {test_data_dir}")

    def test_run_non_existing_file(self, robocop_instance):
        config = Config()
        config.paths = ["some_path"]
        robocop_instance.config = config
        with pytest.raises(FileError) as err:
            robocop_instance.run()
        assert 'File "some_path" does not exist' in str(err)

    def test_run_with_return_status_0(self, robocop_instance, test_data_dir):
        runner = should_run_with_config(robocop_instance, f"-c return_status:quality_gate:E=-1:W=-1 {test_data_dir}")
        assert runner.reports["return_status"].return_status == 0

    def test_run_with_return_status_bigger_than_zero(self, robocop_instance, test_data_dir):
        runner = should_run_with_config(
            robocop_instance,
            f"--configure return_status:quality_gate:E=0:W=0 {test_data_dir}",
        )
        assert runner.reports["return_status"].return_status > 0

    def test_configure_rule_severity(self, robocop_instance, test_data_dir):
        configure_robocop(robocop_instance, args=f"-c 0201:severity:E -c E0202:severity:I {test_data_dir}")

    def test_configure_rule_option(self, robocop_instance, test_data_dir):
        configure_robocop(robocop_instance, args=f"-c line-too-long:line_length:1000 {test_data_dir}")

    @pytest.mark.parametrize(
        "rule, expected",
        [
            ("idontexist", "Provided rule or report 'idontexist' does not exist."),
            (
                "not-enough-whitespace-after-newline-mark",
                r"Provided rule or report 'not-enough-whitespace-after-newline-mark' does not exist. "
                r"Did you mean:\n    not-enough-whitespace-after-newline-marker",
            ),
        ],
    )
    def test_configure_invalid_rule(self, robocop_instance, rule, expected, test_data_dir):
        with pytest.raises(ConfigGeneralError) as err:
            configure_robocop(robocop_instance, args=f"--configure {rule}:severity:E {test_data_dir}")
        assert expected in str(err)

    @pytest.mark.parametrize(
        "rules, expected",
        [
            ("invalid", f"Provided rule 'invalid' does not exist."),
            ("parsing-error,invalid", "Provided rule 'invalid' does not exist."),
            (
                "line-toolong",
                r"Provided rule 'line-toolong' does not exist. Did you mean:\n    line-too-long",
            ),
        ],
    )
    def test_include_exclude_invalid_rule(self, robocop_instance, rules, expected):
        for method in ("--include", "--exclude"):
            config = Config()
            config.parse_args([method, rules, "."])
            robocop_instance.config = config
            with pytest.raises(ConfigGeneralError) as err:
                robocop_instance.reload_config()
            assert expected in str(err)

    def test_configure_invalid_param(self, robocop_instance, test_data_dir):
        with pytest.raises(ConfigGeneralError) as err:
            configure_robocop(robocop_instance, args=f"--configure 0202:idontexist:E {test_data_dir}")
        assert "Provided param 'idontexist' for rule 'missing-doc-test-case' does not exist. " in err.value.args[0]

    def test_configure_invalid_config(self, robocop_instance, test_data_dir):
        with pytest.raises(ConfigGeneralError) as err:
            configure_robocop(robocop_instance, args=f"--configure 0202: {test_data_dir}")
        assert "Provided invalid config: '0202:' (general pattern: <rule>:<param>:<value>)" in str(err)

    def test_configure_return_status_invalid_value(self, robocop_instance, test_data_dir):
        should_run_with_config(
            robocop_instance,
            f"--configure return_status:quality_gate:E0 {test_data_dir}",
        )

    def test_configure_return_status_with_non_exist(self, robocop_instance):
        with pytest.raises(ConfigGeneralError) as err:
            configure_robocop(robocop_instance, args=f"--configure return_status:smth:E=0:W=0 {test_data_dir}")
        assert "Provided param 'smth' for report 'return_status' does not exist" in str(err)

    def test_use_argument_file(self, robocop_instance, test_data_dir):
        config = Config()
        config.parse_args(["-A", str(test_data_dir / "argument_file" / "args.txt")])

    def test_use_circular_argument_file(self, test_data_dir):
        config = Config()
        nested_args_path = str(test_data_dir / "argument_file" / "args_nested.txt")
        with pytest.raises(CircularArgumentFileError) as err:
            config.parse_args(["-A", nested_args_path, str(test_data_dir)])
        assert "Circular argument file import in " in str(err)

    @pytest.mark.parametrize("threshold", ["i", "I", "e", "error", "W", "WARNING"])
    def test_set_rule_threshold(self, threshold, robocop_instance, test_data_dir):
        with mock.patch.object(sys, "argv", f"robocop --threshold {threshold}".split()):
            Config(from_cli=True)

    def test_set_rule_invalid_threshold(self, robocop_instance, test_data_dir):
        error = "Invalid configuration for Robocop:\nInvalid severity value '3'. Choose one from: I, W, E."
        with mock.patch.object(
            sys,
            "argv",
            "robocop --threshold 3".split(),
        ), pytest.raises(InvalidArgumentError, match=error):
            Config(from_cli=True)

    def test_configure_severity(self, robocop_instance, test_data_dir):
        # issue 402
        configure_robocop(
            robocop_instance,
            args=f"--configure wrong-case-in-keyword-name:severity:E "
            f"-c wrong-case-in-keyword-name:convention:first_word_capitalized "
            f"{test_data_dir}",
        )

    def test_diff_encoded_chars(self, robocop_instance, test_data_dir, capsys):
        # issue 455
        should_run_with_config(robocop_instance, str(test_data_dir / "encodings.robot"))
        out, _ = capsys.readouterr()
        assert "Failed to decode" not in out

    def test_override_severity(self, test_data_dir):
        config = Config()
        config.threshold = RuleSeverity("W")
        config.configure = ["missing-doc-test-case:severity:i"]
        test_file = test_data_dir / "override_severity" / "test.robot"
        config.paths = [str(test_file)]
        robocop_instance = Robocop(config=config)
        robocop_instance.run()
        assert not robocop_instance.reports["json_report"].issues

    @pytest.mark.skipif(ROBOT_VERSION > Version("4.0"), reason="Error occurs only in RF < 5")
    def test_handling_error_in_robot_module(self):
        config = Config()
        test_file = INVALID_TEST_DATA / "invalid_syntax" / "invalid_file.robot"
        config.paths = [str(test_file)]
        robocop_instance = Robocop(config=config)
        with pytest.raises(robocop.exceptions.RobotFrameworkParsingError):
            robocop_instance.run()


@pytest.mark.skipif(not rf_supports_lang(), reason="Requires RF 6.0 with languages support")
class TestTranslatedRobot:
    @staticmethod
    def assert_issue_was_found(robocop_instance, issue_desc):
        assert any(issue_desc in issue["description"] for issue in robocop_instance.reports["json_report"].issues)

    @staticmethod
    def assert_issue_was_not_found(robocop_instance, issue_desc):
        assert all(issue_desc not in issue["description"] for issue in robocop_instance.reports["json_report"].issues)

    def test_translated_default_lang(self, test_data_dir):
        config = Config()
        test_file = test_data_dir / "translation" / "fi.robot"
        config.paths = [str(test_file)]
        robocop_instance = Robocop(config=config)
        robocop_instance.run()
        return self.assert_issue_was_found(robocop_instance, "Unrecognized section")

    def test_translated_fi_lang(self, test_data_dir):
        config = Config()
        test_file = test_data_dir / "translation" / "fi.robot"
        config.paths = [str(test_file)]
        config.language = ["fi"]
        robocop_instance = Robocop(config=config)
        robocop_instance.run()
        return self.assert_issue_was_not_found(robocop_instance, "Unrecognized section")

    def test_translated_mixed_with_fi_lang(self, test_data_dir):
        config = Config()
        test_file = test_data_dir / "translation" / "fi_and_pl.robot"
        config.paths = [str(test_file)]
        robocop_instance = Robocop(config=config)
        robocop_instance.run()
        return self.assert_issue_was_found(robocop_instance, "Unrecognized section")

    def test_translated_mixed_with_fi_and_pl_lang(self, test_data_dir):
        config = Config()
        test_file = test_data_dir / "translation" / "fi_and_pl.robot"
        config.paths = [str(test_file)]
        config.language = ["fi", "pl"]
        robocop_instance = Robocop(config=config)
        robocop_instance.run()
        return self.assert_issue_was_not_found(robocop_instance, "Unrecognized section")<|MERGE_RESOLUTION|>--- conflicted
+++ resolved
@@ -73,10 +73,6 @@
     def test_list_all_reports(self, robocop_instance, capfd):
         exp_msg = (
             "Available reports:\n"
-<<<<<<< HEAD
-            "return_status        - Checks if number of specific issues exceed quality gate limits\n"
-            "all                  - Turns on all default reports\n"
-=======
             "file_stats           - Prints overall statistics about number of processed files (disabled)\n"
             "rules_by_error_type  - Prints total number of issues grouped by severity (disabled)\n"
             "rules_by_id          - Groups detected issues by rule id and prints it ordered by most common (disabled)\n"
@@ -87,14 +83,10 @@
             "\nEnable report by passing report name using --reports option. "
             "Use `all` to enable all default reports. "
             "Non-default reports can be only enabled using report name.\n"
->>>>>>> 5863f028
         )
         for option in ("--list-reports", "-lr"):
             should_run_with_config(robocop_instance, option)
             out, err = capfd.readouterr()
-<<<<<<< HEAD
-            assert exp_msg == out
-=======
             assert out == exp_msg
 
     def test_list_enabled_reports(self, robocop_instance, capfd):
@@ -158,7 +150,6 @@
             should_run_with_config(robocop_instance, config)
             out, err = capfd.readouterr()
             assert out == exp_msg
->>>>>>> 5863f028
 
     def test_ignore_file_with_pattern(self, robocop_instance, test_data_dir):
         should_run_with_config(robocop_instance, f"--ignore *.robot --include 0502 {test_data_dir}")
