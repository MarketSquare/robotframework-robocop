--- conflicted
+++ resolved
@@ -10,68 +10,6 @@
 from robocop.version import __version__
 
 
-<<<<<<< HEAD
-class TestArgumentValidation(unittest.TestCase):
-    def setUp(self):
-        self.config = Config()
-
-    def test_prog_name(self):
-        self.assertEqual(self.config.parser.prog, "robocop")
-
-    def test_parser_default_help_disabled(self):
-        self.assertFalse(self.config.parser.add_help)
-
-    def test_default_args(self):
-        self.assertSetEqual(self.config.filetypes, {".resource", ".robot", ".tsv"})
-        self.assertSetEqual(self.config.include, set())
-        self.assertSetEqual(self.config.exclude, set())
-        self.assertListEqual(self.config.reports, ["return_status"])
-        self.assertListEqual(self.config.configure, [])
-        self.assertEqual(
-            self.config.format,
-            "{source}:{line}:{col} [{severity}] {rule_id} {desc} ({name})",
-        )
-        self.assertListEqual(self.config.paths, ["."])
-        self.assertIsNone(self.config.output)
-        self.assertFalse(self.config.list_reports)
-
-    def test_default_args_after_parse(self):
-        args = self.config.parse_opts([""])
-        self.assertSetEqual(args.filetypes, {".resource", ".robot", ".tsv"})
-        self.assertSetEqual(args.include, set())
-        self.assertSetEqual(args.exclude, set())
-        self.assertListEqual(args.reports, ["return_status"])
-        self.assertListEqual(args.configure, [])
-        self.assertEqual(args.format, "{source}:{line}:{col} [{severity}] {rule_id} {desc} ({name})")
-        self.assertListEqual(args.paths, [""])
-        self.assertIsNone(args.output)
-
-    def test_filetypes_duplicate_defaults(self):
-        args = self.config.parse_opts(["--filetypes", "robot,resource", ""])
-        self.assertSetEqual(args.filetypes, {".resource", ".robot", ".tsv"})
-
-    def test_filetypes_duplicate_dot_prefixed_defaults(self):
-        args = self.config.parse_opts(["--filetypes", ".robot,.resource", ""])
-        self.assertSetEqual(args.filetypes, {".resource", ".robot", ".tsv"})
-
-    def test_include_one_rule(self):
-        rule_name = "missing-doc-keyword"
-        args = self.config.parse_opts(["--include", rule_name, ""])
-        self.assertSetEqual(args.include, {rule_name})
-
-    def test_include_two_same_rules_comma_separated(self):
-        rule_name = "missing-doc-keyword"
-        args = self.config.parse_opts(["--include", ",".join([rule_name, rule_name]), ""])
-        self.assertSetEqual(args.include, {rule_name})
-
-    def test_include_two_same_rules_provided_separately(self):
-        rule_name = "missing-doc-keyword"
-        args = self.config.parse_opts(["--include", rule_name, "--include", rule_name, ""])
-        self.assertSetEqual(args.include, {rule_name})
-
-    def test_include_two_different_rules_comma_separated(self):
-        rule_name1 = "missing-doc-keyword"
-=======
 @pytest.fixture()
 def config():
     return Config()
@@ -115,7 +53,7 @@
         assert args.filetypes == {".resource", ".robot", ".tsv"}
 
     def test_include_one_rule(self, config):
-        rule_name = "missing-keyword-doc"
+        rule_name = "missing-doc-keyword"
         args = config.parse_opts(["--include", rule_name, ""])
         assert args.include == {rule_name}
 
@@ -130,73 +68,42 @@
         assert args.include == {rule_name}
 
     def test_include_two_different_rules_comma_separated(self, config):
-        rule_name1 = "missing-keyword-doc"
->>>>>>> 2bafcfd8
+        rule_name1 = "missing-doc-keyword"
         rule_name2 = "not-allowed-char-in-name"
         rules_names = ",".join([rule_name1, rule_name2])
         args = config.parse_opts(["--include", rules_names, ""])
         assert args.include == {rule_name1, rule_name2}
 
-<<<<<<< HEAD
-    def test_include_two_different_rules_provided_separately(self):
+    def test_include_two_different_rules_provided_separately(self, config):
         rule_name1 = "missing-doc-keyword"
-=======
-    def test_include_two_different_rules_provided_separately(self, config):
-        rule_name1 = "missing-keyword-doc"
->>>>>>> 2bafcfd8
         rule_name2 = "not-allowed-char-in-name"
         args = config.parse_opts(["--include", rule_name1, "--include", rule_name2, ""])
         assert args.include == {rule_name1, rule_name2}
 
-<<<<<<< HEAD
-    def test_exclude_one_rule(self):
+    def test_exclude_one_rule(self, config):
         rule_name = "missing-doc-keyword"
-        args = self.config.parse_opts(["--exclude", rule_name, ""])
-        self.assertSetEqual(args.exclude, {rule_name})
-
-    def test_exclude_two_same_rules_comma_separated(self):
-        rule_name = "missing-doc-keyword"
-        args = self.config.parse_opts(["--exclude", ",".join([rule_name, rule_name]), ""])
-        self.assertSetEqual(args.exclude, {rule_name})
-
-    def test_exclude_two_same_rules_provided_separately(self):
-        rule_name = "missing-doc-keyword"
-        args = self.config.parse_opts(["--exclude", rule_name, "--exclude", rule_name, ""])
-        self.assertSetEqual(args.exclude, {rule_name})
-
-    def test_exclude_two_different_rules_comma_separated(self):
-        rule_name1 = "missing-doc-keyword"
-=======
-    def test_exclude_one_rule(self, config):
-        rule_name = "missing-keyword-doc"
         args = config.parse_opts(["--exclude", rule_name, ""])
         assert args.exclude == {rule_name}
 
     def test_exclude_two_same_rules_comma_separated(self, config):
-        rule_name = "missing-keyword-doc"
+        rule_name = "missing-doc-keyword"
         args = config.parse_opts(["--exclude", ",".join([rule_name, rule_name]), ""])
         assert args.exclude == {rule_name}
 
     def test_exclude_two_same_rules_provided_separately(self, config):
-        rule_name = "missing-keyword-doc"
+        rule_name = "missing-doc-keyword"
         args = config.parse_opts(["--exclude", rule_name, "--exclude", rule_name, ""])
         assert args.exclude == {rule_name}
 
     def test_exclude_two_different_rules_comma_separated(self, config):
-        rule_name1 = "missing-keyword-doc"
->>>>>>> 2bafcfd8
+        rule_name1 = "missing-doc-keyword"
         rule_name2 = "not-allowed-char-in-name"
         rules_names = ",".join([rule_name1, rule_name2])
         args = config.parse_opts(["--exclude", rules_names, ""])
         assert args.exclude == {rule_name1, rule_name2}
 
-<<<<<<< HEAD
-    def test_exclude_two_different_rules_provided_separately(self):
+    def test_exclude_two_different_rules_provided_separately(self, config):
         rule_name1 = "missing-doc-keyword"
-=======
-    def test_exclude_two_different_rules_provided_separately(self, config):
-        rule_name1 = "missing-keyword-doc"
->>>>>>> 2bafcfd8
         rule_name2 = "not-allowed-char-in-name"
         args = config.parse_opts(["--exclude", rule_name1, "--exclude", rule_name2, ""])
         assert args.exclude == {rule_name1, rule_name2}
